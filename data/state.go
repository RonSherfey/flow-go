--- conflicted
+++ resolved
@@ -13,52 +13,23 @@
 	Blockchain   []Block
 }
 
-<<<<<<< HEAD
-// WorldState exposes an interface to access the state struct.
-type WorldState interface {
-	GetBlockByNumber(uint64) (*Block, error)
-	GetBlockByHash(crypto.Hash) (*Block, error)
-	GetLatestBlock() *Block
-	GetCollection(crypto.Hash) (*Collection, error)
-	GetTransaction(crypto.Hash) (*Transaction, error)
-	GetRegister(string) []byte
-
-	AddBlock(*Block) error
-	InsertCollection(*Collection) error
-	InsertTransaction(*Transaction) error
-	CommitRegisters(Registers)
-
-	UpdateTransactionStatus(hash crypto.Hash, status TxStatus)
-
-	SealBlock(crypto.Hash) error
-}
-
-=======
->>>>>>> 3748ff18
 // NewWorldState returns a new empty world state.
 func NewWorldState() *WorldState {
 	return &WorldState{
 		Blocks:       make(map[crypto.Hash]Block),
 		Collections:  make(map[crypto.Hash]Collection),
 		Transactions: make(map[crypto.Hash]Transaction),
+		Registers:    make(map[string][]byte),
 		Blockchain:   make([]Block, 0),
 	}
 }
 
-<<<<<<< HEAD
-func (s *state) GetLatestBlock() *Block {
-=======
 func (s *WorldState) GetLatestBlock() *Block {
->>>>>>> 3748ff18
 	currHeight := len(s.Blockchain)
 	return &s.Blockchain[currHeight-1]
 }
 
-<<<<<<< HEAD
-func (s *state) GetBlockByNumber(n uint64) (*Block, error) {
-=======
 func (s *WorldState) GetBlockByNumber(n uint64) (*Block, error) {
->>>>>>> 3748ff18
 	currHeight := len(s.Blockchain)
 	if int(n) < currHeight {
 		return &s.Blockchain[n], nil
@@ -67,11 +38,7 @@
 	return nil, &InvalidBlockNumberError{blockNumber: n}
 }
 
-<<<<<<< HEAD
-func (s *state) GetBlockByHash(h crypto.Hash) (*Block, error) {
-=======
 func (s *WorldState) GetBlockByHash(h crypto.Hash) (*Block, error) {
->>>>>>> 3748ff18
 	if block, ok := s.Blocks[h]; ok {
 		return &block, nil
 	}
@@ -79,11 +46,7 @@
 	return nil, &ItemNotFoundError{hash: h}
 }
 
-<<<<<<< HEAD
-func (s *state) GetCollection(h crypto.Hash) (*Collection, error) {
-=======
 func (s *WorldState) GetCollection(h crypto.Hash) (*Collection, error) {
->>>>>>> 3748ff18
 	if collection, ok := s.Collections[h]; ok {
 		return &collection, nil
 	}
@@ -91,11 +54,7 @@
 	return nil, &ItemNotFoundError{hash: h}
 }
 
-<<<<<<< HEAD
-func (s *state) GetTransaction(h crypto.Hash) (*Transaction, error) {
-=======
 func (s *WorldState) GetTransaction(h crypto.Hash) (*Transaction, error) {
->>>>>>> 3748ff18
 	if tx, ok := s.Transactions[h]; ok {
 		return &tx, nil
 	}
@@ -103,33 +62,21 @@
 	return nil, &ItemNotFoundError{hash: h}
 }
 
-<<<<<<< HEAD
-func (s *state) GetRegister(id string) []byte {
+func (s *WorldState) GetRegister(id string) []byte {
 	return s.Registers[id]
 }
 
-func (s *state) AddBlock(block *Block) error {
-=======
 func (s *WorldState) AddBlock(block *Block) error {
->>>>>>> 3748ff18
 	// TODO: add to block map and chain
 	return nil
 }
 
-<<<<<<< HEAD
-func (s *state) InsertCollection(col *Collection) error {
-=======
 func (s *WorldState) InsertCollection(col *Collection) error {
->>>>>>> 3748ff18
 	// TODO: add to collection map
 	return nil
 }
 
-<<<<<<< HEAD
-func (s *state) InsertTransaction(tx *Transaction) error {
-=======
 func (s *WorldState) InsertTransaction(tx *Transaction) error {
->>>>>>> 3748ff18
 	if _, exists := s.Transactions[tx.Hash()]; exists {
 		return &DuplicateItemError{hash: tx.Hash()}
 	}
@@ -139,23 +86,19 @@
 	return nil
 }
 
-<<<<<<< HEAD
-func (s *state) CommitRegisters(registers Registers) {
+func (s *WorldState) CommitRegisters(registers Registers) {
 	for id, value := range registers {
 		s.Registers[id] = value
 	}
 }
 
-func (s *state) UpdateTransactionStatus(h crypto.Hash, status TxStatus) {
+func (s *WorldState) UpdateTransactionStatus(h crypto.Hash, status TxStatus) {
 	tx := s.Transactions[h]
 	tx.Status = status
 	s.Transactions[h] = tx
 }
 
-func (s *state) SealBlock(h crypto.Hash) error {
-=======
 func (s *WorldState) SealBlock(h crypto.Hash) error {
->>>>>>> 3748ff18
 	// TODO: seal the block
 	return nil
 }