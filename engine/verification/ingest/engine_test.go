package ingest_test

import (
	"fmt"
	"sync"
	"testing"
	"time"

	"github.com/pkg/errors"
	"github.com/rs/zerolog"
	"github.com/stretchr/testify/assert"
	testifymock "github.com/stretchr/testify/mock"
	"github.com/stretchr/testify/require"
	"github.com/stretchr/testify/suite"

	"github.com/dapperlabs/flow-go/crypto/random"
	"github.com/dapperlabs/flow-go/engine"
	"github.com/dapperlabs/flow-go/engine/testutil"
	"github.com/dapperlabs/flow-go/engine/testutil/mock"
	"github.com/dapperlabs/flow-go/engine/verification"
	"github.com/dapperlabs/flow-go/engine/verification/ingest"
	"github.com/dapperlabs/flow-go/model/chunkassignment"
	"github.com/dapperlabs/flow-go/model/flow"
	"github.com/dapperlabs/flow-go/model/messages"
	mempool "github.com/dapperlabs/flow-go/module/mempool/mock"
	module "github.com/dapperlabs/flow-go/module/mock"
	network "github.com/dapperlabs/flow-go/network/mock"
	"github.com/dapperlabs/flow-go/network/stub"
	protocol "github.com/dapperlabs/flow-go/protocol/mock"
	"github.com/dapperlabs/flow-go/utils/unittest"
)

// TestSuite contains the context of a verifier engine test using mocked components.
type TestSuite struct {
	suite.Suite
	net   *module.Network
	state *protocol.State
	ss    *protocol.Snapshot
	me    *module.Local
	// mock conduit for requesting/receiving collections
	collectionsConduit *network.Conduit
	// mock conduit for requesting/receiving chunk states
	statesConduit *network.Conduit
	// mock conduit for receiving receipts
	receiptsConduit *network.Conduit
	// mock conduit for requesting/receiving chunk data packs
	chunksConduit *network.Conduit
	// mock verifier engine, should be called when all dependent resources
	// for a receipt have been received by the ingest engine.
	verifierEng *network.Engine
	// mock mempools used by the ingest engine, valid resources should be added
	// to these when they are received from an appropriate node role.
	blocks         *mempool.Blocks
	receipts       *mempool.Receipts
	collections    *mempool.Collections
	chunkStates    *mempool.ChunkStates
	chunkDataPacks *mempool.ChunkDataPacks
	// resources fixtures
	collection    *flow.Collection
	block         *flow.Block
	receipt       *flow.ExecutionReceipt
	chunkState    *flow.ChunkState
	chunkDataPack *flow.ChunkDataPack
	assigner      *module.ChunkAssigner // mocks chunk assigner
}

// Invoking this method executes all TestSuite tests.
func TestReceiptsEngine(t *testing.T) {
	suite.Run(t, new(TestSuite))
}

// SetupTest initiates the test setups prior to each test.
func (suite *TestSuite) SetupTest() {
	// initializing test suite fields
	suite.collectionsConduit = &network.Conduit{}
	suite.statesConduit = &network.Conduit{}
	suite.receiptsConduit = &network.Conduit{}
	suite.chunksConduit = &network.Conduit{}
	suite.net = &module.Network{}
	suite.verifierEng = &network.Engine{}

	suite.state = &protocol.State{}
	suite.me = &module.Local{}
	suite.ss = &protocol.Snapshot{}
	suite.blocks = &mempool.Blocks{}
	suite.receipts = &mempool.Receipts{}
	suite.collections = &mempool.Collections{}
	suite.chunkStates = &mempool.ChunkStates{}
	suite.chunkDataPacks = &mempool.ChunkDataPacks{}
	suite.assigner = &module.ChunkAssigner{}

	completeER := unittest.CompleteExecutionResultFixture(1)
	suite.collection = completeER.Collections[0]
	suite.block = completeER.Block
	suite.receipt = completeER.Receipt
	suite.chunkState = completeER.ChunkStates[0]
	suite.chunkDataPack = completeER.ChunkDataPacks[0]

	// mocking the network registration of the engine
	// all subsequent tests are expected to have a call on Register method
	suite.net.On("Register", uint8(engine.CollectionProvider), testifymock.Anything).
		Return(suite.collectionsConduit, nil).
		Once()
	suite.net.On("Register", uint8(engine.ExecutionReceiptProvider), testifymock.Anything).
		Return(suite.receiptsConduit, nil).
		Once()
	suite.net.On("Register", uint8(engine.ExecutionStateProvider), testifymock.Anything).
		Return(suite.statesConduit, nil).
		Once()
	suite.net.On("Register", uint8(engine.ChunkDataPackProvider), testifymock.Anything).
		Return(suite.chunksConduit, nil).
		Once()
}

// TestNewEngine verifies the establishment of the network registration upon
// creation of an instance of verifier.Engine using the New method
// It also returns an instance of new engine to be used in the later tests
func (suite *TestSuite) TestNewEngine() *ingest.Engine {
	e, err := ingest.New(zerolog.Logger{},
		suite.net,
		suite.state,
		suite.me,
		suite.verifierEng,
		suite.receipts,
		suite.blocks,
		suite.collections,
		suite.chunkStates,
		suite.chunkDataPacks,
		suite.assigner)
	require.Nil(suite.T(), err, "could not create an engine")

	suite.net.AssertExpectations(suite.T())

	return e
}

func (suite *TestSuite) TestHandleBlock() {
	eng := suite.TestNewEngine()

	suite.receipts.On("All").Return([]*flow.ExecutionReceipt{}, nil)

	// expect that that the block be added to the mempool
	suite.blocks.On("Add", suite.block).Return(nil).Once()

	err := eng.Process(unittest.IdentifierFixture(), suite.block)
	suite.Assert().Nil(err)

	suite.blocks.AssertExpectations(suite.T())
}

func (suite *TestSuite) TestHandleReceipt_MissingCollection() {
	eng := suite.TestNewEngine()

	// mock the receipt coming from an execution node
	execIdentity := unittest.IdentityFixture(unittest.WithRole(flow.RoleExecution))
	verIdentity := unittest.IdentityFixture(unittest.WithRole(flow.RoleVerification))
	collIdentities := unittest.IdentityListFixture(1, unittest.WithRole(flow.RoleCollection))

	suite.state.On("Final").Return(suite.ss, nil)
	suite.ss.On("Identity", execIdentity.NodeID).Return(execIdentity, nil).Once()
	suite.ss.On("Identities", testifymock.Anything).Return(collIdentities, nil).Twice()

	// we have the corresponding block and chunk state, but not the collection
	suite.blocks.On("ByID", suite.block.ID()).Return(suite.block, nil)
	suite.collections.On("Has", suite.collection.ID()).Return(false)
	suite.chunkStates.On("Has", suite.chunkState.ID()).Return(true)
	suite.chunkStates.On("ByID", suite.chunkState.ID()).Return(suite.chunkState, nil)
	suite.chunkDataPacks.On("Has", suite.chunkDataPack.ID()).Return(true)
	suite.chunkDataPacks.On("ByID", suite.chunkDataPack.ID()).Return(suite.chunkDataPack, nil)

	// expect that the receipt be added to the mempool, and return it in All
	suite.receipts.On("Add", suite.receipt).Return(nil).Once()
	suite.receipts.On("All").Return([]*flow.ExecutionReceipt{suite.receipt}, nil).Once()

	// expect that the collection is requested
	suite.collectionsConduit.On("Submit", testifymock.Anything, collIdentities[0].NodeID).Return(nil).Once()

	// assigns all chunks in the receipt to this node through mocking
	a := chunkassignment.NewAssignment()
	for _, chunk := range suite.receipt.ExecutionResult.Chunks {
		a.Add(chunk, []flow.Identifier{verIdentity.NodeID})
	}
	suite.assigner.On("Assign",
		testifymock.Anything,
		testifymock.Anything,
		testifymock.Anything).Return(a, nil)
	suite.me.On("NodeID", testifymock.Anything).Return(verIdentity.NodeID)

	err := eng.Process(execIdentity.NodeID, suite.receipt)
	suite.Assert().Nil(err)

	suite.receipts.AssertExpectations(suite.T())
	suite.collectionsConduit.AssertExpectations(suite.T())

	// verifier should not be called
	suite.verifierEng.AssertNotCalled(suite.T(), "ProcessLocal", testifymock.Anything)
}

func (suite *TestSuite) TestHandleReceipt_UnstakedSender() {
	eng := suite.TestNewEngine()

	myIdentity := unittest.IdentityFixture(unittest.WithRole(flow.RoleVerification))
	suite.me.On("NodeID").Return(myIdentity.NodeID)

	// mock the receipt coming from an unstaked node
	unstakedIdentity := unittest.IdentifierFixture()
	suite.state.On("Final").Return(suite.ss)
	suite.ss.On("Identity", unstakedIdentity).Return(nil, errors.New("")).Once()

	// process should fail
	err := eng.Process(unstakedIdentity, suite.receipt)
	suite.Assert().Error(err)

	// receipt should not be added
	suite.receipts.AssertNotCalled(suite.T(), "Add", suite.receipt)

	// verifier should not be called
	suite.verifierEng.AssertNotCalled(suite.T(), "ProcessLocal", testifymock.Anything)
}

func (suite *TestSuite) TestHandleReceipt_SenderWithWrongRole() {
	invalidRoles := []flow.Role{flow.RoleConsensus, flow.RoleCollection, flow.RoleVerification, flow.RoleObservation}

	for _, role := range invalidRoles {
		suite.Run(fmt.Sprintf("role: %s", role), func() {
			// refresh test state in between each loop
			suite.SetupTest()
			eng := suite.TestNewEngine()

			// mock the receipt coming from the invalid role
			invalidIdentity := unittest.IdentityFixture(unittest.WithRole(role))
			suite.state.On("Final").Return(suite.ss)
			suite.ss.On("Identity", invalidIdentity.NodeID).Return(invalidIdentity, nil).Once()

			receipt := unittest.ExecutionReceiptFixture()

			// process should fail
			err := eng.Process(invalidIdentity.NodeID, &receipt)
			suite.Assert().Error(err)

			// receipt should not be added
			suite.receipts.AssertNotCalled(suite.T(), "Add", &receipt)

			// verifier should not be called
			suite.verifierEng.AssertNotCalled(suite.T(), "ProcessLocal", testifymock.Anything)
		})

	}
}

// receive a collection without any other receipt-dependent resources
func (suite *TestSuite) TestHandleCollection() {
	eng := suite.TestNewEngine()

	// mock the collection coming from an collection node
	collIdentity := unittest.IdentityFixture(unittest.WithRole(flow.RoleCollection))

	suite.receipts.On("All").Return([]*flow.ExecutionReceipt{}, nil)
	suite.state.On("Final").Return(suite.ss).Once()
	suite.ss.On("Identity", collIdentity.NodeID).Return(collIdentity, nil).Once()

	// expect that the collection be added to the mempool
	suite.collections.On("Add", suite.collection).Return(nil).Once()

	err := eng.Process(collIdentity.NodeID, suite.collection)
	suite.Assert().Nil(err)

	suite.collections.AssertExpectations(suite.T())

	// verifier should not be called
	suite.verifierEng.AssertNotCalled(suite.T(), "ProcessLocal", testifymock.Anything)
}

func (suite *TestSuite) TestHandleCollection_UnstakedSender() {
	eng := suite.TestNewEngine()

	// mock the receipt coming from an unstaked node
	unstakedIdentity := unittest.IdentifierFixture()
	suite.state.On("Final").Return(suite.ss).Once()
	suite.ss.On("Identity", unstakedIdentity).Return(nil, errors.New("")).Once()

	err := eng.Process(unstakedIdentity, suite.collection)
	suite.Assert().Error(err)

	// should not add collection to mempool
	suite.collections.AssertNotCalled(suite.T(), "Add", suite.collection)

	// should not call verifier
	suite.verifierEng.AssertNotCalled(suite.T(), "ProcessLocal", testifymock.Anything)
}

func (suite *TestSuite) TestHandleCollection_SenderWithWrongRole() {

	invalidRoles := []flow.Role{flow.RoleConsensus, flow.RoleExecution, flow.RoleVerification, flow.RoleObservation}

	for _, role := range invalidRoles {
		// refresh test state in between each loop
		suite.SetupTest()
		eng := suite.TestNewEngine()

		// mock the collection coming from the invalid role
		invalidIdentity := unittest.IdentityFixture(unittest.WithRole(role))
		suite.state.On("Final").Return(suite.ss).Once()
		suite.ss.On("Identity", invalidIdentity.NodeID).Return(invalidIdentity, nil).Once()

		err := eng.Process(invalidIdentity.NodeID, suite.collection)
		suite.Assert().Error(err)

		// should not add collection to mempool
		suite.collections.AssertNotCalled(suite.T(), "Add", suite.collection)
	}
}

func (suite *TestSuite) TestHandleExecutionState() {
	eng := suite.TestNewEngine()

	// mock the state coming from an execution node
	exeIdentity := unittest.IdentityFixture(unittest.WithRole(flow.RoleExecution))

	suite.receipts.On("All").Return([]*flow.ExecutionReceipt{}, nil)
	suite.state.On("Final").Return(suite.ss).Once()
	suite.ss.On("Identity", exeIdentity.NodeID).Return(exeIdentity, nil).Once()

	// expect that the state be added to the mempool
	suite.chunkStates.On("Add", suite.chunkState).Return(nil).Once()

	res := &messages.ExecutionStateResponse{
		State: *suite.chunkState,
	}

	err := eng.Process(exeIdentity.NodeID, res)
	suite.Assert().Nil(err)

	suite.chunkStates.AssertExpectations(suite.T())

	// verifier should not be called
	suite.verifierEng.AssertNotCalled(suite.T(), "ProcessLocal", testifymock.Anything)
}

func (suite *TestSuite) TestHandleExecutionState_UnstakedSender() {
	eng := suite.TestNewEngine()

	// mock the receipt coming from an unstaked node
	unstakedIdentity := unittest.IdentifierFixture()
	suite.state.On("Final").Return(suite.ss).Once()
	suite.ss.On("Identity", unstakedIdentity).Return(nil, errors.New("")).Once()

	res := &messages.ExecutionStateResponse{
		State: *suite.chunkState,
	}

	err := eng.Process(unstakedIdentity, res)
	suite.Assert().Error(err)

	// should not add the state to mempool
	suite.chunkStates.AssertNotCalled(suite.T(), "Add", suite.chunkState)

	// verifier should not be called
	suite.verifierEng.AssertNotCalled(suite.T(), "ProcessLocal", testifymock.Anything)
}

func (suite *TestSuite) TestHandleExecutionState_SenderWithWrongRole() {

	invalidRoles := []flow.Role{flow.RoleConsensus, flow.RoleExecution, flow.RoleVerification, flow.RoleObservation}

	for _, role := range invalidRoles {
		// refresh test state in between each loop
		suite.SetupTest()
		eng := suite.TestNewEngine()

		// mock the state coming from the invalid role
		invalidIdentity := unittest.IdentityFixture(unittest.WithRole(role))
		suite.state.On("Final").Return(suite.ss).Once()
		suite.ss.On("Identity", invalidIdentity.NodeID).Return(invalidIdentity, nil).Once()

		err := eng.Process(invalidIdentity.NodeID, suite.chunkState)
		suite.Assert().Error(err)

		// should not add state to mempool
		suite.chunkStates.AssertNotCalled(suite.T(), "Add", suite.chunkState)
	}
}

// the verifier engine should be called when the receipt is ready regardless of
// the order in which dependent resources are received.
// TODO add mempool cleanup check after the functionality gets back
// https://github.com/dapperlabs/flow-go/issues/2750
func (suite *TestSuite) TestVerifyReady() {

	execIdentity := unittest.IdentityFixture(unittest.WithRole(flow.RoleExecution))
	collIdentity := unittest.IdentityFixture(unittest.WithRole(flow.RoleCollection))
	consIdentity := unittest.IdentityFixture(unittest.WithRole(flow.RoleConsensus))
	verIdentity := unittest.IdentityFixture(unittest.WithRole(flow.RoleVerification))

	testcases := []struct {
		getResource func(*TestSuite) interface{}
		from        *flow.Identity
		label       string
	}{
		{
			getResource: func(s *TestSuite) interface{} { return s.receipt },
			from:        execIdentity,
			label:       "received receipt",
		}, {
			getResource: func(s *TestSuite) interface{} { return s.collection },
			from:        collIdentity,
			label:       "received collection",
		}, {
			getResource: func(s *TestSuite) interface{} { return s.block },
			from:        consIdentity,
			label:       "received block",
		}, {
			getResource: func(s *TestSuite) interface{} {
				return &messages.ExecutionStateResponse{
					State: *s.chunkState,
				}
			},
			from:  execIdentity,
			label: "received execution state",
		},
	}

	for _, testcase := range testcases {
		suite.Run(testcase.label, func() {
			suite.SetupTest()
			eng := suite.TestNewEngine()

			suite.state.On("Final").Return(suite.ss, nil)
			suite.ss.On("Identity", testcase.from.NodeID).Return(testcase.from, nil).Once()
			suite.ss.On("Identities", testifymock.Anything).Return(flow.IdentityList{verIdentity}, nil).Once()
			suite.me.On("NodeID").Return(verIdentity.NodeID)

			// allow adding the received resource to mempool
			suite.receipts.On("Add", suite.receipt).Return(nil)
			suite.collections.On("Add", suite.collection).Return(nil)
			suite.blocks.On("Add", suite.block).Return(nil)
			suite.chunkStates.On("Add", suite.chunkState).Return(nil)

			// we have all dependencies
			suite.blocks.On("ByID", suite.block.ID()).Return(suite.block, nil)
			suite.collections.On("Has", suite.collection.ID()).Return(true)
			suite.collections.On("ByID", suite.collection.ID()).Return(suite.collection, nil)
			suite.chunkStates.On("Has", suite.chunkState.ID()).Return(true)
			suite.chunkStates.On("ByID", suite.chunkState.ID()).Return(suite.chunkState, nil)
			suite.chunkDataPacks.On("Has", suite.chunkDataPack.ID()).Return(true)
			suite.chunkDataPacks.On("ByID", suite.chunkDataPack.ID()).Return(suite.chunkDataPack, nil)
			suite.receipts.On("All").Return([]*flow.ExecutionReceipt{suite.receipt}, nil).Once()

			// removing the resources for a chunk
			suite.collections.On("Rem", suite.collection.ID()).Return(true).Once()

			// we have the assignment of chunk
			a := chunkassignment.NewAssignment()
			a.Add(suite.receipt.ExecutionResult.Chunks.ByIndex(0), flow.IdentifierList{verIdentity.NodeID})
			suite.assigner.On("Assign",
				testifymock.Anything,
				testifymock.Anything,
				testifymock.Anything).Return(a, nil)

			// we should call the verifier engine, as the receipt is ready for verification
			suite.verifierEng.On("ProcessLocal", testifymock.Anything).Return(nil).Once()

			// get the resource to use from the current test suite
			received := testcase.getResource(suite)
			err := eng.Process(testcase.from.NodeID, received)
			suite.Assert().Nil(err)

			suite.verifierEng.AssertExpectations(suite.T())

			// the collection should not be requested
			suite.collectionsConduit.AssertNotCalled(suite.T(), "Submit", testifymock.Anything, collIdentity)
			// the chunk state should not be requested
			suite.statesConduit.AssertNotCalled(suite.T(), "Submit", testifymock.Anything, execIdentity)

		})
	}
}

func TestConcurrency(t *testing.T) {
	testcases := []struct {
		erCount, // number of execution receipts
		senderCount, // number of (concurrent) senders for each execution receipt
		chunksNum int // number of chunks in each execution receipt
	}{
		{
			erCount:     1,
			senderCount: 1,
			chunksNum:   1,
		}, {
			erCount:     1,
			senderCount: 10,
			chunksNum:   1,
		},
		{
			erCount:     10,
			senderCount: 1,
			chunksNum:   1,
		},
		{
			erCount:     10,
			senderCount: 10,
			chunksNum:   1,
		},
		// multiple chunks receipts
		{
			erCount:     1,
			senderCount: 1,
			chunksNum:   5, // choosing a higher number makes the test longer and longer timeout needed
		},
		{
			erCount:     1,
			senderCount: 10,
			chunksNum:   10, // choosing a higher number makes the test longer and longer timeout needed
		},
		{
			erCount:     3,
			senderCount: 1,
			chunksNum:   5, // choosing a higher number makes the test longer and longer timeout needed
		},
		{
			erCount:     3,
			senderCount: 5,
			chunksNum:   2, // choosing a higher number makes the test longer and longer timeout needed
		},
	}

	for _, tc := range testcases {
		t.Run(fmt.Sprintf("%d-ers/%d-senders/%d-chunks", tc.erCount, tc.senderCount, tc.chunksNum), func(t *testing.T) {
			testConcurrency(t, tc.erCount, tc.senderCount, tc.chunksNum)
		})
	}
}

func testConcurrency(t *testing.T, erCount, senderCount, chunksNum int) {
	hub := stub.NewNetworkHub()

	// creates test id for each role
	colID := unittest.IdentityFixture(unittest.WithRole(flow.RoleCollection))
	conID := unittest.IdentityFixture(unittest.WithRole(flow.RoleConsensus))
	exeID := unittest.IdentityFixture(unittest.WithRole(flow.RoleExecution))
	verID := unittest.IdentityFixture(unittest.WithRole(flow.RoleVerification))

	identities := flow.IdentityList{colID, conID, exeID, verID}

	// new chunk assignment
	a := chunkassignment.NewAssignment()

	// create `erCount` ER fixtures that will be concurrently delivered
	ers := make([]verification.CompleteExecutionResult, 0)
	// list of assigned chunks to the verifier node
	vChunks := make([]*verification.VerifiableChunk, 0)
	// a counter to assign chunks every other one, so to check if
	// ingest only sends the assigned chunks to verifier

	for i := 0; i < erCount; i++ {
		er := unittest.CompleteExecutionResultFixture(chunksNum)
		ers = append(ers, er)
		// assigns all chunks to the verifier node
<<<<<<< HEAD
		for j, chunk := range er.Receipt.ExecutionResult.Chunks {
			a.Assign(chunk, []flow.Identifier{verID.NodeID})

			var endState flow.StateCommitment
			// last chunk
			if j == len(er.Receipt.ExecutionResult.Chunks)-1 {
				endState = er.Receipt.ExecutionResult.FinalStateCommit
			} else {
				endState = er.Receipt.ExecutionResult.Chunks[j+1].StartState
			}

=======
		for _, chunk := range er.Receipt.ExecutionResult.Chunks {
			a.Add(chunk, []flow.Identifier{verID.NodeID})
			//if chunkCounter % 2 == 0 {
>>>>>>> 5e6c885b
			vc := &verification.VerifiableChunk{
				ChunkIndex: chunk.Index,
				EndState:   endState,
				Block:      er.Block,
				Receipt:    er.Receipt,
				Collection: er.Collections[chunk.Index],
				ChunkState: er.ChunkStates[chunk.Index],
			}
			vChunks = append(vChunks, vc)
		}
	}

	// set up mock verifier engine that asserts each receipt is submitted
	// to the verifier exactly once.
	verifierEng, verifierEngWG := setupMockVerifierEng(t, vChunks)
	assigner := NewMockAssigner(verID.NodeID)
	verNode := testutil.VerificationNode(t, hub, verID, identities, assigner, testutil.WithVerifierEngine(verifierEng))

	colNode := testutil.CollectionNode(t, hub, colID, identities)

	// mock the execution node with a generic node and mocked engine
	// to handle requests for chunk state
	exeNode := testutil.GenericNode(t, hub, exeID, identities)
	setupMockExeNode(t, exeNode, verID.NodeID, ers)

	verNet, ok := hub.GetNetwork(verID.NodeID)
	assert.True(t, ok)

	// the wait group tracks goroutines for each ER sending it to VER
	var senderWG sync.WaitGroup
	senderWG.Add(erCount * senderCount)

	for _, completeER := range ers {
		for _, coll := range completeER.Collections {
			err := colNode.Collections.Store(coll)
			assert.Nil(t, err)
		}

		// spin up `senderCount` sender goroutines to mimic receiving
		// the same resource multiple times
		for i := 0; i < senderCount; i++ {
			go func(j int, id flow.Identifier, block *flow.Block, receipt *flow.ExecutionReceipt) {

				sendBlock := func() {
					_ = verNode.IngestEngine.Process(conID.NodeID, block)
				}

				sendReceipt := func() {
					_ = verNode.IngestEngine.Process(exeID.NodeID, receipt)
				}

				switch j % 2 {
				case 0:
					// block then receipt
					sendBlock()
					verNet.DeliverAll(true)
					// allow another goroutine to run before sending receipt
					time.Sleep(time.Nanosecond)
					sendReceipt()
				case 1:
					// receipt then block
					sendReceipt()
					verNet.DeliverAll(true)
					// allow another goroutine to run before sending block
					time.Sleep(time.Nanosecond)
					sendBlock()
				}

				verNet.DeliverAll(true)
				go senderWG.Done()
			}(i, completeER.Receipt.ExecutionResult.ID(), completeER.Block, completeER.Receipt)
		}
	}

	// wait for all ERs to be sent to VER
	unittest.AssertReturnsBefore(t, senderWG.Wait, 3*time.Second)
	verNet.DeliverAll(false)
	unittest.AssertReturnsBefore(t, verifierEngWG.Wait, 3*time.Second)
	verNet.DeliverAll(false)
}

// setupMockExeNode sets up a mocked execution node that responds to requests for
// chunk states. Any requests that don't correspond to an execution receipt in
// the input ers list result in the test failing.
func setupMockExeNode(t *testing.T, node mock.GenericNode, verID flow.Identifier, ers []verification.CompleteExecutionResult) {
	eng := new(network.Engine)
	conduit, err := node.Net.Register(engine.ExecutionStateProvider, eng)
	assert.Nil(t, err)
	chunksConduit, err := node.Net.Register(engine.ChunkDataPackProvider, eng)
	assert.Nil(t, err)

	eng.On("Process", verID, testifymock.Anything).
		Run(func(args testifymock.Arguments) {
			if req, ok := args[1].(*messages.ExecutionStateRequest); ok {
				for _, er := range ers {
					for _, chunk := range er.Receipt.ExecutionResult.Chunks {
						if chunk.ID() == req.ChunkID {
							res := &messages.ExecutionStateResponse{
								State: *er.ChunkStates[chunk.Index],
							}
							err := conduit.Submit(res, verID)
							assert.Nil(t, err)
							return
						}
					}
				}
			} else if req, ok := args[1].(*messages.ChunkDataPackRequest); ok {
				for _, er := range ers {
					for _, chunk := range er.Receipt.ExecutionResult.Chunks {
						if chunk.ID() == req.ChunkID {
							res := &messages.ChunkDataPackResponse{
								Data: *er.ChunkDataPacks[chunk.Index],
							}
							err := chunksConduit.Submit(res, verID)
							assert.Nil(t, err)
							return
						}
					}
				}
			}
			t.Logf("invalid chunk request (%T): %v ", args[1], args[1])
			t.Fail()
		}).
		Return(nil)
}

// setupMockVerifierEng sets up a mock verifier engine that asserts that a set
// of chunks are delivered to it exactly once each.
// Returns the mock engine and a wait group that unblocks when all ERs are received.
func setupMockVerifierEng(t *testing.T, vChunks []*verification.VerifiableChunk) (*network.Engine, *sync.WaitGroup) {
	eng := new(network.Engine)

	// keep track of which verifiable chunks we have received
	receivedChunks := make(map[flow.Identifier]struct{})
	var (
		// decrement the wait group when each verifiable chunk received
		wg sync.WaitGroup
		// check one verifiable chunk at a time to ensure dupe checking works
		mu sync.Mutex
	)
	wg.Add(len(vChunks))

	eng.On("ProcessLocal", testifymock.Anything).
		Run(func(args testifymock.Arguments) {
			mu.Lock()
			defer mu.Unlock()

			vc, ok := args[0].(*verification.VerifiableChunk)
			assert.True(t, ok)

			vID := vc.Receipt.ExecutionResult.Chunks.ByIndex(vc.ChunkIndex).ID()
			// ensure there are no dupe chunks
			_, alreadySeen := receivedChunks[vID]
			if alreadySeen {
				t.Logf("received duplicated chunk (id=%s)", vID)
				t.Fail()
				return
			}

			// ensure the received chunk matches one we expect
			for _, vc := range vChunks {
				if vc.Receipt.ExecutionResult.Chunks.ByIndex(vc.ChunkIndex).ID() == vID {
					// mark it as seen and decrement the waitgroup
					receivedChunks[vID] = struct{}{}
					wg.Done()
					return
				}
			}

			// the received chunk doesn't match any expected ERs
			t.Logf("received unexpected ER (id=%s)", vID)
			t.Fail()
		}).
		Return(nil)

	return eng, &wg
}

type MockAssigner struct {
	me flow.Identifier
}

func NewMockAssigner(id flow.Identifier) *MockAssigner {
	return &MockAssigner{me: id}
}

// Assign assigns all input chunks to the verifer node
func (m *MockAssigner) Assign(ids flow.IdentityList, chunks flow.ChunkList, rng random.Rand) (*chunkassignment.Assignment, error) {
	if len(chunks) == 0 {
		return nil, fmt.Errorf("assigner called with empty chunk list")
	}
	a := chunkassignment.NewAssignment()
	for _, c := range chunks {
		a.Add(c, flow.IdentifierList{m.me})
	}

	return a, nil
}<|MERGE_RESOLUTION|>--- conflicted
+++ resolved
@@ -556,9 +556,8 @@
 		er := unittest.CompleteExecutionResultFixture(chunksNum)
 		ers = append(ers, er)
 		// assigns all chunks to the verifier node
-<<<<<<< HEAD
 		for j, chunk := range er.Receipt.ExecutionResult.Chunks {
-			a.Assign(chunk, []flow.Identifier{verID.NodeID})
+			a.Add(chunk, []flow.Identifier{verID.NodeID})
 
 			var endState flow.StateCommitment
 			// last chunk
@@ -568,11 +567,6 @@
 				endState = er.Receipt.ExecutionResult.Chunks[j+1].StartState
 			}
 
-=======
-		for _, chunk := range er.Receipt.ExecutionResult.Chunks {
-			a.Add(chunk, []flow.Identifier{verID.NodeID})
-			//if chunkCounter % 2 == 0 {
->>>>>>> 5e6c885b
 			vc := &verification.VerifiableChunk{
 				ChunkIndex: chunk.Index,
 				EndState:   endState,
