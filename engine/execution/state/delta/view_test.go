--- conflicted
+++ resolved
@@ -460,8 +460,6 @@
 	})
 }
 
-<<<<<<< HEAD
-=======
 func TestView_Reads(t *testing.T) {
 	registerID1 := "fruit"
 	registerID2 := "vegetable"
@@ -498,7 +496,6 @@
 	})
 }
 
->>>>>>> 0b9e51f1
 func hashIt(spock hash.Hasher, value []byte) error {
 	_, err := spock.Write(value)
 	return err
