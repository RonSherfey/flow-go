--- conflicted
+++ resolved
@@ -12,15 +12,9 @@
 	"github.com/stretchr/testify/mock"
 
 	"github.com/dapperlabs/flow-go/engine/execution/computation/computer"
-<<<<<<< HEAD
-	"github.com/dapperlabs/flow-go/engine/execution/state/delta"
-	"github.com/dapperlabs/flow-go/fvm"
-	vmmock "github.com/dapperlabs/flow-go/fvm/mock"
-=======
 	computermock "github.com/dapperlabs/flow-go/engine/execution/computation/computer/mock"
 	"github.com/dapperlabs/flow-go/engine/execution/state/delta"
 	"github.com/dapperlabs/flow-go/fvm"
->>>>>>> a4ee4d67
 	"github.com/dapperlabs/flow-go/model/flow"
 	"github.com/dapperlabs/flow-go/module/mempool/entity"
 )
@@ -28,29 +22,17 @@
 func TestBlockExecutor_ExecuteBlock(t *testing.T) {
 
 	t.Run("single collection", func(t *testing.T) {
-<<<<<<< HEAD
-		globalCtx := new(vmmock.Context)
-		blockCtx := new(vmmock.Context)
 
-		exe := computer.NewBlockComputer(globalCtx, nil)
-=======
 		execCtx := fvm.NewContext()
 
 		vm := new(computermock.VirtualMachine)
 
 		exe := computer.NewBlockComputer(vm, execCtx, nil, nil, zerolog.Nop())
->>>>>>> a4ee4d67
 
 		// create a block with 1 collection with 2 transactions
 		block := generateBlock(1, 2)
 
-<<<<<<< HEAD
-		globalCtx.On("NewChild", mock.Anything, mock.Anything).Return(blockCtx)
-
-		blockCtx.On("Invoke", mock.Anything, mock.Anything).
-=======
 		vm.On("Invoke", mock.Anything, mock.Anything, mock.Anything).
->>>>>>> a4ee4d67
 			Return(&fvm.InvocationResult{}, nil).
 			Twice()
 
@@ -62,17 +44,6 @@
 		assert.NoError(t, err)
 		assert.Len(t, result.StateSnapshots, 1)
 
-<<<<<<< HEAD
-		globalCtx.AssertExpectations(t)
-		blockCtx.AssertExpectations(t)
-	})
-
-	t.Run("multiple collections", func(t *testing.T) {
-		globalCtx := new(vmmock.Context)
-		blockCtx := new(vmmock.Context)
-
-		exe := computer.NewBlockComputer(globalCtx, nil)
-=======
 		vm.AssertExpectations(t)
 	})
 
@@ -82,7 +53,6 @@
 		vm := new(computermock.VirtualMachine)
 
 		exe := computer.NewBlockComputer(vm, execCtx, nil, nil, zerolog.Nop())
->>>>>>> a4ee4d67
 
 		collectionCount := 2
 		transactionsPerCollection := 2
@@ -96,13 +66,7 @@
 		// create dummy events
 		events := generateEvents(eventsPerTransaction)
 
-<<<<<<< HEAD
-		globalCtx.On("NewChild", mock.Anything, mock.Anything).Return(blockCtx)
-
-		blockCtx.On("Invoke", mock.Anything, mock.Anything).
-=======
 		vm.On("Invoke", mock.Anything, mock.Anything, mock.Anything).
->>>>>>> a4ee4d67
 			Return(&fvm.InvocationResult{Events: events, Error: &fvm.MissingPayerError{}}, nil).
 			Times(totalTransactionCount)
 
@@ -142,12 +106,7 @@
 		}
 		assert.ElementsMatch(t, expectedResults, result.TransactionResult)
 
-<<<<<<< HEAD
-		globalCtx.AssertExpectations(t)
-		blockCtx.AssertExpectations(t)
-=======
 		vm.AssertExpectations(t)
->>>>>>> a4ee4d67
 	})
 }
 
