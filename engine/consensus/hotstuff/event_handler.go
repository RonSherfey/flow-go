--- conflicted
+++ resolved
@@ -58,11 +58,7 @@
 func (e *EventHandler) OnReceiveVote(vote *types.Vote) error {
 
 	e.log.Info().
-<<<<<<< HEAD
-		Str("vote_block", vote.BlockID.String()).
-=======
 		Hex("vote_block", logging.ID(vote.BlockID)).
->>>>>>> 2b39f986
 		Uint64("vote_view", vote.View).
 		Msg("vote received")
 
@@ -75,11 +71,7 @@
 func (e *EventHandler) OnReceiveBlockHeader(block *types.BlockHeader) error {
 
 	e.log.Info().
-<<<<<<< HEAD
-		Str("block", block.BlockID().String()).
-=======
 		Hex("block", logging.ID(block.BlockID())).
->>>>>>> 2b39f986
 		Uint64("qc_view", block.QC().View).
 		Uint64("block_view", block.View()).
 		Msg("block proposal received")
@@ -300,11 +292,7 @@
 
 		e.log.Info().
 			Uint64("vote_view", vote.View).
-<<<<<<< HEAD
-			Str("voting_block", vote.BlockID.String()).
-=======
 			Hex("voting_block", logging.ID(vote.BlockID)).
->>>>>>> 2b39f986
 			Msg("block for vote not found")
 
 		return nil
