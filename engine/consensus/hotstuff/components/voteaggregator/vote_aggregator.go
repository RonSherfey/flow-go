--- conflicted
+++ resolved
@@ -115,20 +115,11 @@
 			delete(va.pendingVotes, blockMRHStr)
 			delete(va.blockHashToVotingStatus, blockMRHStr)
 			delete(va.createdQC, blockMRHStr)
+			delete(va.viewToIDToVote, view)
 		}
 	}
-<<<<<<< HEAD
 	va.lastPrunedView = view
 
-=======
-	view = view - 1
-	blockMRHStr := string(va.viewToBlockMRH[view])
-	delete(va.viewToBlockMRH, view)
-	delete(va.pendingVotes, blockMRHStr)
-	delete(va.blockHashToVotingStatus, blockMRHStr)
-	delete(va.createdQC, blockMRHStr)
-	delete(va.viewToIDToVote, view)
->>>>>>> 8ca6e5a7
 	va.log.Info().Msg("successfully pruned")
 }
 
@@ -156,19 +147,13 @@
 	}
 	// update existing voting status or create a new one
 	votingStatus, exists := va.blockHashToVotingStatus[string(vote.BlockMRH)]
-	if exists {
-		votingStatus.validVotes[vote.Hash()] = vote
-		votingStatus.accumulatedStake += voteSender.Stake
-	} else {
-		votingStatus = &VotingStatus{
-			thresholdStake:   uint64(float32(identities.TotalStake())*va.viewState.ThresholdStake(vote.View)) + 1,
-			accumulatedStake: voteSender.Stake,
-			validVotes:       map[string]*types.Vote{vote.Hash(): vote},
-		}
+	if !exists {
+		threshold := computeThresholdStake(identities)
+		votingStatus = NewVotingStatus(threshold, voteSender)
 		va.blockHashToVotingStatus[string(vote.BlockMRH)] = votingStatus
 	}
+	votingStatus.AddVote(vote)
 	va.viewToIDToVote[vote.View][voteSender.String()] = vote
-
 	va.log.Info().Msg("new incorporated vote added")
 	return nil
 }
@@ -213,4 +198,8 @@
 	}
 
 	return signatures
+}
+
+func computeThresholdStake(identities flow.IdentityList) uint64 {
+	return identities.TotalStake()*2/3 + 1
 }