--- conflicted
+++ resolved
@@ -41,14 +41,8 @@
 		return nil, fmt.Errorf("we're not a consensus actor, don't vote")
 	}
 
-<<<<<<< HEAD
-	if v.forks.IsSafeNode(bp) {
-		return nil, fmt.Errorf("received block is not a safe node, don't vote")
-=======
 	if v.forks.IsSafeBlock(bp) {
-		log.Info().Msg("received block is not a safe node, don't vote")
-		return nil, false
->>>>>>> 759013b0
+		return nil, fmt.Errorf("received block is not a safe block, don't vote")
 	}
 
 	if curView != bp.Block.View {
