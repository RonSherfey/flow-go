--- conflicted
+++ resolved
@@ -107,25 +107,8 @@
 		panic(errors.NewUnreachableError())
 	}
 
-<<<<<<< HEAD
-	var fieldPositionGetter func(name string) ast.Position
-
-	if declaration.CompositeKind == common.CompositeKindEvent {
-		parameters := declaration.Members.Initializers()[0].ParameterList.ParametersByIdentifier()
-		fieldPositionGetter = func(name string) ast.Position {
-			parameter := parameters[name]
-			return parameter.Identifier.Pos
-		}
-	} else {
-		fields := declaration.Members.FieldsByIdentifier()
-		fieldPositionGetter = func(name string) ast.Position {
-			field := fields[name]
-			return field.Identifier.Pos
-		}
-=======
 	fieldPositionGetter := func(name string) ast.Position {
 		return declaration.Members.FieldPosition(name, declaration.CompositeKind)
->>>>>>> 5c842ec6
 	}
 
 	checker.checkResourceFieldNesting(
