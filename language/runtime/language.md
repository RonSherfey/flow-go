# Bamboo Programming Language

<!-- START doctoc generated TOC please keep comment here to allow auto update -->
<!-- DON'T EDIT THIS SECTION, INSTEAD RE-RUN doctoc TO UPDATE -->
**Table of Contents**

- [Introduction](#introduction)
- [Syntax and Behavior](#syntax-and-behavior)
- [Comments](#comments)
- [Constants and Variable Declarations](#constants-and-variable-declarations)
- [Type Annotations](#type-annotations)
- [Naming](#naming)
  - [Conventions](#conventions)
- [Semicolons](#semicolons)
- [Values and Types](#values-and-types)
  - [Booleans](#booleans)
  - [Numeric Literals](#numeric-literals)
  - [Integers](#integers)
  - [Floating-Point Numbers](#floating-point-numbers)
  - [Addresses](#addresses)
  - [Strings and Characters](#strings-and-characters)
  - [Arrays](#arrays)
    - [Array Indexing](#array-indexing)
    - [Array Types](#array-types)
  - [Dictionaries](#dictionaries)
    - [Dictionary Access](#dictionary-access)
    - [Dictionary Types](#dictionary-types)
    - [Dictionary Keys](#dictionary-keys)
  - [Any](#any)
  - [Never](#never)
- [Operators](#operators)
  - [Negation](#negation)
  - [Assignment](#assignment)
  - [Arithmetic](#arithmetic)
  - [Logical Operators](#logical-operators)
  - [Comparison operators](#comparison-operators)
  - [Ternary Conditional Operator](#ternary-conditional-operator)
  - [Precedence and Associativity](#precedence-and-associativity)
- [Functions](#functions)
  - [Function Declarations](#function-declarations)
  - [Function Expressions](#function-expressions)
  - [Function Calls](#function-calls)
  - [Function Types](#function-types)
    - [Argument Passing Behavior](#argument-passing-behavior)
  - [Function Preconditions and Postconditions](#function-preconditions-and-postconditions)
- [Control flow](#control-flow)
  - [Conditional branching: if-statement](#conditional-branching-if-statement)
  - [Looping: while-statement](#looping-while-statement)
  - [Immediate function return: return-statement](#immediate-function-return-return-statement)
- [Scope](#scope)
- [Optionals](#optionals)
  - [Nil-Coalescing Operator](#nil-coalescing-operator)
- [Type Safety](#type-safety)
- [Type Inference](#type-inference)
- [Structures and Classes](#structures-and-classes)
  - [Structure and Class Fields](#structure-and-class-fields)
  - [Structure and Class Field Getters and Setters](#structure-and-class-field-getters-and-setters)
  - [Synthetic Structure and Class Fields](#synthetic-structure-and-class-fields)
  - [Structure and Class Functions](#structure-and-class-functions)
  - [Structure and Class Behaviour](#structure-and-class-behaviour)
  - [Class Inheritance and Abstract Classes](#class-inheritance-and-abstract-classes)
- [Access control](#access-control)
  - [Permissions](#permissions)
- [Interfaces](#interfaces)
  - [Interface Declaration](#interface-declaration)
  - [Interface Implementation](#interface-implementation)
  - [Interface Type](#interface-type)
  - [`Equatable` Interface](#equatable-interface)
  - [`Hashable` Interface](#hashable-interface)
- [Storage](#storage)
- [Contracts](#contracts)
- [Accounts](#accounts)
  - [Account Storage](#account-storage)
- [External Contracts and Interfaces](#external-contracts-and-interfaces)
- [Built-in Authorization Types](#built-in-authorization-types)
  - [`RootAuth`](#rootauth)
  - [`StorageAuth`](#storageauth)
- [Built-in Functions](#built-in-functions)
  - [`fatalError`](#fatalerror)
    - [Example](#example)
  - [`assert`](#assert)

<!-- END doctoc generated TOC please keep comment here to allow auto update -->

## Introduction

The Bamboo Programming Language is a new high-level programming language intended for smart contract development.

The language's goals are, in order of importance:

- *Safety and security*: Focus on safety, e.g. by providing a strong static type system, design by contract, and linear types; and security, by providing a capability system, and design by contract.
- *Auditability*: Focus on readability: make it easy to verify what the code is doing, and make intentions explicit, at a small cost of verbosity.
- *Simplicity*: Focus on developer productivity and usability: make it easy to write code, provide good tooling.


## Syntax and Behavior

The programming language's syntax and behavior is inspired by Kotlin, Swift, Rust, TypeScript, and Solidity.


## Comments

Comments can be used to document code. A comment is text that is not executed.

*Single-line comments* start with two slashes (`//`):

```swift,file=single-line-comment.bpl
// This is a comment on a single line.
// Another comment line that is not executed.
```

*Multi-line comments* start with a slash and an asterisk (`/*`) and end with an asterisk and a slash (`*/`):

```swift,file=multi-line-comment.bpl
/* This is a comment which
spans multiple lines. */
```

Comments may be nested.

```text,file=nested-comment.bpl
/* /* this */ is a valid comment */
```

## Constants and Variable Declarations

Constants and variables are declarations that bind a value to a name. Constants can only be initialized with a value and cannot be reassigned afterwards. Variables can be initialized with a value and can be reassigned later. Declarations are valid in any scope, including the global scope.

Constant means that the *name* is constant, not the *value*, i.e., the value may still be changed if it allows it.

The `const` keyword is used to declare a constant and the `var` keyword is used to declare a variable.
The keywords are followed by the name, an optional [type annotation](#Type Annotations), an equals sign `=`, and the initial value.

```swift,file=constants-and-variables.bpl
// Declare a constant named `a`
//
const a = 1

// Invalid: re-assigning to a constant
//
a = 2

// Declare a variable named `b`
//
var b = 3

// Assign a new value to the variable named `b`
//
b = 4
```

Variables and constants **must** be initialized.

```swift
// Invalid: the constant has no initial value
//
const a
```

Once a constant or variable is declared, it cannot be redeclared with the same name, with a different type, or changed into the corresponding other kind (variable to a constant and vice versa).


```swift
// Declare a constant named `a`
//
const a = 1

// Invalid: cannot re-declare a constant with name `a`,
// as it is already used in this scope
//
const a = 2

// Declare a variable named `b`
//
var b = 3
```

```swift
// Invalid: cannot re-declare a variable with name `b`,
// as it is already used in this scope
//
var b = 4

// Invalid: cannot declare a variable with the name `a`,
// as it is already used in this scope,
// and it is declared as a constant
//
var a = 5
```

## Type Annotations

When declaring a constant or variable, an optional *type annotation* can be provided, to make it explicit what type the declaration has.

If no type annotation is provided, the type of the declaration is [inferred from the initial value](#type-inference).

```swift,file=type-annotations.bpl
// Declare a variable named `initialized` which has an explicit type annotation.
//
// `Bool` is the type of booleans
//
var initialized: Bool = false

// Declare a constant named `inferred`, which has no type annotation
// and for which the type is inferred to be `Int`,
// based on the initial value
//
const inferred = 1
```

If a type annotation is provided, the initial value must be of this type, and new values assigned to variables must match the declaration's type. This type safety is explained in more detail in a [separate section](#type-safety).

```swift
// Invalid: declare a variable with an explicit type `Bool`,
// but the initial value has type `Int`.
//
// `Int` is the type of arbitrary-precision integers
//
const booleanConstant: Bool = 1

// Declare a variable that has type `Bool`
//
var booleanVariable = false

// Invalid: assign a value with type `Int` to a variable which has type `Bool`
//
booleanVariable = 1
```

## Naming

Names may start with any upper and lowercase letter or an underscore. This may be followed by zero or more upper and lower case letters, underscores, and numbers.
Names may not begin with a number.

```swift
// Valid, title-case
//
PersonID

// Valid, with underscore
//
token_name

// Valid, leading underscore
//
_balance

// Valid, with number
//
account2

// Invalid, leading number
//
1something

// Invalid, various invalid characters
//
!@#$%^&*
```

### Conventions

By convention, variables, constants, and functions have lowercase names; and types have title-case names.


## Semicolons

Semicolons may be used to separate statements, but are optional. They can be used to separate multiple statements on a single line.

```swift,file=semicolons.bpl
// Declare a constant, without a semicolon
//
const a = 1

// Declare a variable, with a semicolon
//
var b = 2;

// Declare a constant and a variable on a single line, separated by semicolons
//
const d = 1; var e = 2
```

## Values and Types

Values are objects, like for example booleans, integers, or arrays. Values are typed.

### Booleans

The two boolean values `true` and `false` have the type `Bool`.

### Numeric Literals

Numbers can be written in various bases. Numbers are assumed to be decimal by default. Non-decimal literals have a specific prefix.

| Numeral system  | Prefix | Characters                                                            |
|:----------------|:-------|:----------------------------------------------------------------------|
| **Decimal**     | *None* | one or more numbers (`0` to `9`)                                      |
| **Binary**      | `0b`   | one or more zeros or ones (`0` or `1`)                                |
| **Octal**       | `0o`   | one or more numbers in the range `0` to `7`                           |
| **Hexadecimal** | `0x`   | one or more numbers, or characters `a` to `f`, lowercase or uppercase |

```swift,file=numbers.bpl
// A decimal number
//
1234567890

// A binary number
//
0b101010

// An octal number
//
0o12345670

// A hexadecimal number
//
0x1234567890ABCDEFabcdef

// Invalid: unsupported prefix 0z
//
0z0
```

Decimal numbers may contain underscores (`_`) to logically separate components.

```swift,file=number-underscores-decimal.bpl
const largeNumber = 1_000_000
```

Underscores are allowed for all numeral systems.

```swift,file=number-underscores-binary.bpl
const binaryNumber = 0b10_11_01
```

### Integers

Integers are whole numbers without a fractional part. They are either *signed* (positive, zero, or negative) or *unsigned* (positive or zero) and are either 8 bits, 16 bits, 32 bits, 64 bits or arbitrarily large.

The names for the integer types follow this naming convention: Signed integer types have an `Int` prefix, unsigned integer types have a `UInt` prefix, i.e., the integer types are named `Int8`, `Int16`, `Int32`, `Int64`, `UInt8`, `UInt16`, `UInt32`, and `UInt64`.

 - **`Int8`**: -128 through 127
 - **`Int16`**: -32768 through 32767
 - **`Int32`**: -2147483648 through 2147483647
 - **`Int64`**: -9223372036854775808 through 9223372036854775807
 - **`UInt16`**: 0 through 65535
 - **`UInt32`**: 0 through 4294967295
 - **`UInt64`**: 0 through 18446744073709551615

```swift
// Declare a constant that has type `UInt8` and the value 10
const smallNumber: UInt8 = 10
```

```swift
// Invalid: negative literal cannot be used as an unsigned integer
//
const invalidNumber: UInt8 = -10
```

In addition, the arbitrary precision integer type `Int` is provided.

```swift
const veryLargeNumber: Int = 10000000000000000000000000000000
```

### Floating-Point Numbers

There is no support for floating point numbers.

Contracts are not intended to work with values with error margins and therefore floating point arithmetic is not appropriate here. Fixed point numbers should be simulated using integers and a scale factor for now.

### Addresses

The type `Address` represents an address. Addresses are unsigned integers with a size of 160 bits.  Hexadecimal integer literals can be used to create address values.

```swift
// Declare a constant that has type `Address`
//
const someAddress: Address = 0x06012c8cf97bead5deae237070f9587f8e7a266d

// Invalid: Initial value is not compatible with type `Address`,
// it is not a number
//
const notAnAddress: Address = ""

// Invalid: Initial value is not compatible with type `Address`,
// it is a number, but larger than 160 bits
//
const alsoNotAnAddress: Address = 0x06012c8cf97bead5deae237070f9587f8e7a266d123456789
```

Integer literals are not inferred to be an address.

```swift
// Declare a number. Even though it happens to be a valid address,
// it is not inferred as it.
//
const aNumber = 0x06012c8cf97bead5deae237070f9587f8e7a266d
// `aNumber` has type `Int`
```

### Strings and Characters

Strings are collections of characters. Strings have the type `String`, and characters have the type `Character`. Strings can be used to work with text in a Unicode-compliant way. Strings are immutable.

String and character literals are enclosed in double quotation marks (`"`).

```swift
const someString = "Hello, world!"
```

String literals may contain escape sequences. An escape sequence starts with a backslash (`\`):

- `\0`: Null character
- `\\`: Backslash
- `\t`: Horizontal tab
- `\n`: Line feed
- `\r`: Carriage return
- `\"`: Double quotation mark
- `\'`: Single quotation mark
- `\u`: A Unicode scalar value, written as `\u{x}`, where `x` is a 1–8 digit hexadecimal number which needs to be a valid Unicode scalar value, i.e., in the range 0 to 0xD7FF and 0xE000 to 0x10FFFF inclusive

```swift
// Declare a constant which contains two lines of text
// (separated by the line feed character `\n`), and ends
// with a thumbs up emoji, which has code point U+1F44D (0x1F44D)
//
const thumbsUpText =
    "This is the first line.\nThis is the second line with an emoji: \u{1F44D}"
```

The type `Character` represents a single, human-readable character. Characters are extended grapheme clusters, which consist of one or more Unicode scalars.

For example, the single character `ü` can be represented in several ways in Unicode. First, it can be represented by a single Unicode scalar value `ü` ("LATIN SMALL LETTER U WITH DIAERESIS", code point U+00FC). Second, the same single character can be represented by two Unicode scalar values: `u` ("LATIN SMALL LETTER U", code point U+0075), and "COMBINING DIAERESIS" (code point U+0308). The combining Unicode scalar value is applied to the scalar before it, which turns a `u` into a `ü`.

Still, both variants represent the same human-readable character `ü`.

```swift
const singleScalar: Character = "\u{FC}"
// `singleScalar` is `ü`
const twoScalars: Character = "\u{75}\u{308}"
// `twoScalars` is `ü`
```

Another example where multiple Unicode scalar values are rendered as a single, human-readable character is a flag emoji. These emojis consist of two "REGIONAL INDICATOR SYMBOL LETTER" Unicode scalar values.

```swift
// Declare a constant for a string with a single character, the emoji
// for the Canadian flag, which consists of two Unicode scalar values:
// - REGIONAL INDICATOR SYMBOL LETTER C (U+1F1E8)
// - REGIONAL INDICATOR SYMBOL LETTER A (U+1F1E6)
//
const canadianFlag: Character = "\u{1F1E8}\u{1F1E6}"
// `canadianFlag` is `🇨🇦`
```

<!--

TODO

#### String Functions

- Length, concatenate
- Append, remove, etc. for variable-size arrays
- Document and link to string concatenation operator `&` in operators section

-->

### Arrays

Arrays are mutable, ordered collections of values. All values in an array must have the same type. Arrays may contain a value multiple times. Array literals start with an opening square bracket `[` and end with a closing square bracket `]`.

```swift,file=arrays.bpl
// An empty array
//
[]

// An array with integers
//
[1, 2, 3]

// Invalid: mixed types
//
[1, true, 2, false]
```

#### Array Indexing

To get the element of an array at a specific index, the indexing syntax can be used: The array is followed by an opening square bracket `[`, the indexing value, and ends with a closing square bracket `]`.

```swift,file=arrays-indexing.bpl
const numbers = [42, 23]

// Get the first number
//
numbers[0] // is 42

// Get the second number
//
numbers[1] // is 23
```

```swift,file=arrays-nested-indexing.bpl
const arrays = [[1, 2], [3, 4]]

// Get the first number of the second array
//
arrays[1][0] // is 3
```

To set an element of an array at a specific index, the indexing syntax can be used as well.

```swift,file=array-indexing-assignment.bpl
const numbers = [42, 23]

// Change the second number
//
numbers[1] = 2

// `numbers` is [42, 2]
```

#### Array Types

Arrays either have a fixed size or are variably sized, i.e., elements can be added and removed.

Fixed-size arrays have the type suffix `[N]`, where `N` is the size of the array. For example, a fixed-size array of 3 `Int8` elements has the type `Int8[3]`.

Variable-size arrays have the type suffix `[]`. For example, the type `Int16[]` specifies a variable-size array of elements that have type `Int16`.

```swift,file=array-types.bpl
const array: Int8[2] = [1, 2]

const arrays: Int16[2][3] = [
    [1, 2, 3],
    [4, 5, 6]
]
```

<!--

TODO

#### Array Functions

- Length, concatenate, filter, etc. for all array types
- Append, remove, etc. for variable-size arrays
- Document and link to array concatenation operator `+` in operators section

-->


### Dictionaries

> 🚧 Status: Dictionaries are not implemented yet.

Dictionaries are mutable, unordered collections of key-value associations. In a dictionary, all keys must have the same type, and all values must have the same type. Dictionaries may contain a key only once and may contain a value multiple times.

Dictionary literals start with an opening brace `{` and end with a closing brace `}`. Keys are separated from values by a colon, and key-value associations are separated by commas.

```swift,file=dictionaries.bpl
// An empty dictionary
//
{}

// A dictionary which associates integers with booleans
//
{
    1: true,
    2: false
}

// Invalid: mixed types
//
{
    1: true,
    false: 2
}
```

#### Dictionary Access

To get the value for a specific key from a dictionary, the access syntax can be used: The dictionary is followed by an opening square bracket `[`, the key, and ends with a closing square bracket `]`.

```swift,file=dictionary-access.bpl
const booleans = {
    1: true,
    0: false
}
booleans[1] // is true
booleans[0] // is false

const integers = {
    true: 1,
    false: 0
}
integers[true] // is 1
integers[false] // is 0
```

To set the value for a key of a dictionary, the access syntax can be used as well.

```swift,file=dictionary-assignment.bpl
const booleans = {
    1: true,
    0: false
}
booleans[1] = false
booleans[0] = true
// `booleans` is {1: false, 0: true}
```


#### Dictionary Types

Dictionaries have the type suffix `[T]`, where `T` is the type of the key. For example, a dictionary with `Int` keys and `Bool` values has type `Bool[Int]`.

```swift,file=dictionary-types.bpl
const booleans = {
    1: true,
    0: false
}
// `booleans` has type `Bool[Int]`

const integers = {
    true: 1,
    false: 0
}
// `integers` has type `Int[Bool]`
```

<!--

TODO

#### Dictionary Functions

-->


#### Dictionary Keys

Dictionary keys must be hashable and equatable, i.e., must implement the [`Hashable`](#hashable-interface) and [`Equatable`](#equatable-interface) [interfaces](#interfaces).

Most of the built-in types, like booleans, integers, are hashable and equatable, so can be used as keys in dictionaries.


### Any

`Any` is the top type, i.e., all types are a subtype of it.

```swift
// Declare a variable that has the type `Any`.
// Any value can be assigned to it, for example an integer.
//
var someValue: Any = 1

// Assign a value with a different type, `Bool`
someValue = true
```

### Never

`Never` is the bottom type, i.e., it is a subtype of all types. There is no value that has type `Never`. `Never` can be used as the return type for functions that never return normally. For example, it is the return type of the function [`fatalError`](#fatalError).

```swift
// Declare a function named `crashAndBurn` which will never return,
// because it calls the function named `fatalError`, which never returns
//
fun crashAndBurn() -> Never {
    fatalError("An unrecoverable error occurred")
}
```

## Operators

Operators are special symbols that perform a computation for one or more values. They are either unary, binary, or ternary.

- Unary operators perform an operation for a single value. The unary operator symbol appears before the value.

- Binary operators operate on two values. The binary operator symbol appears between the two values (infix).

- Ternary operators operate on three values. The operator symbols appear between the three values (infix).


### Negation

The `-` unary operator negates an integer:

```swift,file=integer-negation.bpl
const a = 1
-a // is -1
```

The `!` unary operator logically negates a boolean:

```swift,file=boolean-negation.bpl
const a = true
!a // is false
```

### Assignment

The binary assignment operator `=` can be used to assign a new value to a variable. It is only allowed in a statement and is not allowed in expressions.

```swift,file=assignment.bpl
var a = 1
a = 2
// a is 2
```

The left-hand side of the assignment must be an identifier, followed by one or more index or access expressions.

```swift,file=assignment-numbers.bpl
const numbers = [1, 2]

// Change the first number
//
numbers[0] = 3

// `numbers` is [3, 2]
```

```swift,file=assignment-arrays.bpl
const arrays = [[1, 2], [3, 4]]

// Change the first number in the second array
//
arrays[1][0] = 5

// `arrays` is [[1, 2], [5, 4]]
```

```swift,file=assignment-dictionaries.bpl
const dictionaries = {
  true: {1: 2},
  false: {3: 4}
}

dictionaries[false][3] = 0

// `dictionaries` is {
//   true: {1: 2},
//   false: {3: 0}
//}
```

### Arithmetic

There are four arithmetic operators:

- Addition: `+`
- Subtraction: `-`
- Multiplication: `*`
- Division: `/`

```swift,file=operator-plus.bpl
const a = 1 + 2
// `a` is 3
```

Arithmetic operators don't cause values to overflow.

```swift,file=operator-times.bpl
const a: Int8 = 100
const b: Int8 = 100
const c = a * b
// `c` is 10000, and has type `Int`
```

If overflow behavior is intended, overflowing operators are available, which are prefixed with an `&`:

- Overflow addition: `&+`
- Overflow subtraction: `&-`
- Overflow multiplication: `&*`

For example, the maximum value of an unsigned 8-bit integer is 255 (binary 11111111). Adding 1 results in an overflow, truncation to 8 bits, and the value 0.

```swift
//     11111111 = 255
// &+         1
//  = 100000000 = 0
```

```swift,file=operator-overflow-plus.bpl
const a: UInt8 = 255
a &+ 1 // is 0
```

Similarly, for the minimum value 0, subtracting 1 wraps around and results in the maximum value 255.

```swift,file=operator-minus.bpl
//     00000000
// &-         1
//  =  11111111 = 255
```

```swift
const b: UInt8 = 0
b &- 1 // is 255
```

Signed integers are also affected by overflow. In a signed integer, the first bit is used for the sign. This leaves 7 bits for the actual value for an 8-bit signed integer, i.e., the range of values is -128 (binary 10000000) to 127 (01111111). Subtracting 1 from -128 results in 127.

```swift
//    10000000 = -128
// &-        1
//  = 01111111 = 127
```

```swift
const c: Int8 = -128
c &- 1 // is 127
```

### Logical Operators

Logical operators work with the boolean values `true` and `false`.

- Logical AND: `a && b`

  ```swift,file=operator-and.bpl
  true && true // is true
  true && false // is false
  false && false // is false
  false && false // is false
  ```

- Logical OR: `a || b`

  ```swift,file=operator-or.bpl
  true || true // is true
  true || false // is true
  false || false // is true
  false || false // is false
  ```

### Comparison operators

Comparison operators work with boolean and integer values.


- Equality: `==`, for booleans and integers

  ```swift,file=operator-equal.bpl
  1 == 1 // is true
  1 == 2 // is false
  true == true // is true
  true == false // is false
  ```

- Inequality: `!=`, for booleans and integers

  ```swift,file=operator-not-equal.bpl
  1 != 1 // is false
  1 != 2 // is true
  true != true // is false
  true != false // is true
  ```

- Less than: `<`, for integers

  ```swift,file=operator-less.bpl
  1 < 1 // is false
  1 < 2 // is true
  2 < 1 // is false
  ```

- Less or equal than: `<=`, for integers

  ```swift,file=operator-less-equals.bpl
  1 <= 1 // is true
  1 <= 2 // is true
  2 <= 1 // is false
  ```

- Greater than: `>`, for integers

  ```swift,file=operator-greater.bpl
  1 > 1 // is false
  1 > 2 // is false
  2 > 1 // is true
  ```


- Greater or equal than: `>=`, for integers

  ```swift,file=operator-greater-equals.bpl
  1 >= 1 // is true
  1 >= 2 // is false
  2 >= 1 // is true
  ```


### Ternary Conditional Operator

There is only one ternary conditional operator, the ternary conditional operator (`a ? b : c`).

It behaves like an if-statement, but is an expression: If the first operator value is true, the second operator value is returned. If the first operator value is false, the third value is returned.

```swift,file=operator-ternary-conditional.bpl
const x = 1 > 2 ? 3 : 4
// `x` is 4
```

### Precedence and Associativity

Operators have the following precedences, highest to lowest:

- Multiplication precedence: `*`, `&*`, `/`, `%`
- Addition precedence: `+`, `&+`, `-`, `&-`
- Relational precedence: `<`, `<=`, `>`, `>=`
- Equality precedence: `==`, `!=`
- Logical conjunction precedence: `&&`
- Logical disjunction precedence: `||`
- Ternary precedence: `? :`

All operators are left-associative, except for the ternary operator, which is right-associative.

Expressions can be wrapped in parentheses to override precedence conventions, i.e. an alternate order should be indicated, or when the default order should be emphasized, e.g. to avoid confusion. For example, `(2 + 3) * 4` forces addition to precede multiplication, and `5 + (6 * 7)` reinforces the default order.


## Functions

Functions are sequences of statements that perform a specific task. Functions have parameters (inputs) and an optional return value (output). Functions are typed: the function type consists of the parameter types and the return type.

Functions are values, i.e., they can be assigned to constants and variables, and can be passed as arguments to other functions. This behavior is often called "first-class functions".

### Function Declarations

Functions can be declared by using the `fun` keyword, followed by the name of the declaration, the parameters, the optional return type, and the code that should be executed when the function is called.

The parameters need to be enclosed in parentheses. The return type, if any, is separated from the parameters using the `->` keyword (a hyphen followed by a right angle bracket). The function code needs to be enclosed in opening and closing braces.

Each parameter can have a label, the name that a function call needs to use to provide an argument value for the parameter. Argument labels precede the parameter name. The special argument label `_` indicates that a function call can omit the argument label. If no argument label is provided, the function call must use the parameter name.

Each parameter needs to have a type annotation, which follows the parameter name after a colon.

```swift,file=function-double.bpl
// Declare a function named `double`, which multiples a number by two.
//
// The special argument label _ is specified for the parameter,
// so no argument label has to be provided in a function call
//
fun double(_ x: Int) -> Int {
    return x * 2
}

// Call the function named `double` with the value 4 for the first parameter.
//
// The argument label can be omitted in the function call as the declaration
// specifies the special argument label _ for the parameter
//
double(2) // returns 4
```

It is possible to require argument labels for some parameters, and not require argument labels for other parameters.

```swift,file=function-clamp.bpl
// Declare a function named `clamp`. The function takes an integer value,
// the lower limit, and the upper limit. It returns an integer between
// the lower and upper limit.
//
// For the first parameter the special argument label _ is used,
// so no argument label has to be given for it in a function call.
//
// For the second and third parameter no argument label is given,
// so the parameter names are the argument labels, i.e., the parameter names
// have to be given as argument labels in a function call.
//
fun clamp(_ value: Int, min: Int, max: Int) -> Int {
    if value > max {
        return max
    }

    if value < min {
        return min
    }

    return value
}

// Declare a constant which has the result of a call to the function
// named `clamp` as its initial value.
//
// For the first argument no label is given, as it is not required by
// the function declaration (the special argument label `_` is specified).
//
// For the second and this argument the labels must be provided,
// as the function declaration does not specify the special argument label `_`
// for these two parameters.
//
// As the function declaration also does not specify argument labels
// for these parameters, the parameter names must be used as argument labels.
//
const clamped = clamp(123, min: 0, max: 100)
// clamped is 100
```

Argument labels make code more explicit and readable. For example, they avoid confusion about the order of arguments when there are multiple arguments that have the same type.

Argument labels should be named so they make sense from the perspective of the function call.

```swift,file=function-send.bpl
// Declare a function named `send`, which transfers an amount
// from one account to another.
//
// The implementation is omitted for brevity.
//
// The first two parameters of the function have the same type, so there is
// a potential that a function call accidentally provides arguments in
// the wrong order.
//
// While the parameter names `sendingAccount` and `receivingAccount`
// are descriptive inside the function, they might be too verbose
// to require them as argument labels in function calls.
//
// For this reason the shorter argument labels `from` and `to` are specified,
// which still convey the meaning of the two parameters without being overly
// verbose.
//
// The name of the third parameter, `amount`, is both meaningful inside
// the function and also in a function call, so no argument label is given,
// and the parameter name is required as the argument label in a function call.
//
fun send(from sendingAccount: Account, to receivingAccount: Account, amount: Int) {
    // ...
}

// Declare a constant which refers to the sending account.
//
// The initial value is omitted for brevity
//
const sender: Account = // ...

// Declare a constant which refers to the receiving account.
//
// The initial value is omitted for brevity
//
const receiver: Account = // ...

// Call the function named `send`.
//
// The function declaration requires argument labels for all parameters,
// so they need to be provided in the function call.
//
// This avoids ambiguity. For example, in some languages (like C) it is
// a convention to order the parameters so that the receiver occurs first,
// followed by the sender. In other languages, it is common to have
// the sender be the first parameter, followed by the receiver.
//
// Here, the order is clear – send an amount from an account to another account.
//
send(from: sender, to: receiver, amount: 100)
```

The order of the arguments in a function call must match the order of the parameters in the function declaration.

```swift,file=function-test.bpl
// Declare a function named `test`, which accepts two parameters, named `first` and `second`
//
fun test(first: Int, second: Int) {
    // ...
}

// Invalid: the arguments are provided in the wrong order,
// even though the argument labels are provided correctly
//
test(second: 1, first: 2)
```

Functions can be nested, i.e., the code of a function may declare further functions.

```swift,file=function-doubleAndAddOne.bpl
// Declare a function which multiplies a number by two, and adds one
//
fun doubleAndAddOne(_ x: Int) -> Int {

    // Declare a nested function which multiplies a number by two
    //
    fun double(_ x: Int) {
        return x * 2
    }

    return double(x) + 1
}

doubleAndAddOne(2) // is 5
```

### Function Expressions

Functions can be also used as expressions. The syntax is the same as for function declarations, except that function expressions have no name, i.e., it is anonymous.

```swift,file=function-expression.bpl
// Declare a constant named `double`, which has a function as its value.
//
// The function multiplies a number by two when it is called
//
const double =
    fun (_ x: Int) -> Int {
        return x * 2
    }
```

### Function Calls

Functions can be called (invoked). Function calls need to provide exactly as many argument values as the function has parameters.

```swift,file=function-call.bpl
fun double(_ x: Int) -> Int {
     return x * 2
}

// Valid: the correct amount of arguments is provided
//
double(2) // is 4

// Invalid: too many arguments are provided
//
double(2, 3)

// Invalid: too few arguments are provided
//
double()
```

### Function Types

Function types consist of the function's parameter types and the function's return type.
The parameter types need to be enclosed in parentheses, followed by the `->` keyword, and end with the return type.

```swift,file=function-type.bpl
// Declare a function named `add`, with the function type `(Int, Int) -> Int`
//
fun add(a: Int, b: Int) -> Int {
    return a + b
}
```

```swift,file=function-type-expression.bpl
// Declare a constant named `add`, with the function type `(Int, Int) -> Int`
//
const add: (Int, Int) -> Int =
    fun (a: Int, b: Int) -> Int {
        return a + b
    }
```

If the function has no return type, it implicitly has the return type `Void`.

```swift,file=function-doNothing.bpl
// Declare a constant named `doNothing`, which is a function
// that takes no parameters and returns nothing
//
const doNothing: () -> Void =
    fun () {}
```

Types can be enclosed in parentheses to change precedence.

For example, a function type `(Int) -> (() -> Int)` is the type for a function which accepts one argument with type `Int`, and which returns another function, that takes no arguments and returns an `Int`.

The type `((Int) -> Int)[2]` specifies an array type of two functions, which accept one integer and return one integer.

#### Argument Passing Behavior

When arguments are passed to a function, they are not copied. Instead, parameters act as new variable bindings and the values they refer to are identical to the passed values. Modifications to mutable values made within a function will be visible to the caller. This behavior is known as [call-by-sharing](https://en.wikipedia.org/w/index.php?title=Evaluation_strategy&oldid=896280571#Call_by_sharing).

```swift,file=function-change.bpl
fun change(_ numbers: Int[]) {
     numbers[0] = 1
     numbers[1] = 2
}

const numbers = [0, 1]

change(numbers)
// numbers is [1, 2]
```

Parameters are constant, i.e., it is not allowed to assign to them.

```swift,file=function-parameter-assignment.bpl
fun test(x: Int) {
     // Invalid: cannot assign to a parameter (constant)
     //
     x = 2
}
```

### Function Preconditions and Postconditions

> 🚧 Status: Function Preconditions and Postconditions are not implemented yet.

Functions may have preconditions and may have postconditions. Preconditions and postconditions can be used to restrict the inputs (values for parameters) and output (return value) of a function.

Preconditions must be true right before the execution of the function. Preconditions are part of the function and introduced by the `require` keyword, followed by the condition block.

Postconditions must be true right after the execution of the function. Postconditions are part of the function and introduced by the `ensure` keyword, followed by the condition block. Postconditions may only occur after preconditions, if any.

A conditions block consists of one or more conditions. Conditions are expressions evaluating to a boolean. They may not call functions, i.e., they cannot have side-effects and must be pure expressions.

<!--

TODO:

For now, function calls are not allowed in preconditions and postconditions.
See https://github.com/dapperlabs/bamboo-runtime/issues/84

-->

Conditions may be written on separate lines, or multiple conditions can be written on the same line, separated by a semicolon. This syntax follows the syntax for [statements](#semicolons).

Following each condition, an optional description can be provided after a colon.

In postconditions, the special constant `result` refers to the result of the function.

```swift,file=function-factorial.bpl
fun factorial(_ n: Int) -> Int {
    require {
        // Require the parameter `n` to be greater than or equal to zero
        //
        n >= 0:
            "factorial is only defined for integers greater than or equal to zero"
    }
    ensure {
        // Ensure the result will be greater than or equal to 1
        //
        result >= 1:
            "the result must be greater than or equal to 1"
    }

    var i = n
    var result = 1

    while i > 1 {
        result = result * i
        i = i - 1
    }

    return result
}

factorial(5) // returns 120

// Error: the given argument does not satisfy the precondition `n >= 0` of the function
//
factorial(-2)
```

In postconditions, the special function `before` can be used to get the value of an expression just before the function is called.

```swift,file=function-increment.bpl
var n = 0

fun incrementN() {
    ensure {
        // Require the new value of `n` to be the old value of `n`, plus one
        //
        n == before(n) + 1:
            "n must be incremented by 1"
    }

    n = n + 1
}
```

## Control flow

Control flow statements control the flow of execution in a function.

### Conditional branching: if-statement

If-statements allow a certain piece of code to be executed only when a given condition is true.

The if-statement starts with the `if` keyword, followed by the condition, and the code that should be executed if the condition is true inside opening and closing braces. The condition must be boolean and the braces are required.


```swift,file=control-flow-if.bpl
const a = 0
var b = 0

if a == 0 {
   b = 1
}

if a != 0 {
   b = 2
}

// b is 1
```

An additional else-clause can be added to execute another piece of code when the condition is false.
The else-clause is introduced by the `else` keyword.

```swift,file=control-flow-if-else.bpl
const a = 0
var b = 0

if a == 1 {
   b = 1
} else {
   b = 2
}

// b is 2
```

The else-clause can contain another if-statement, i.e., if-statements can be chained together.

```swift,file=control-flow-if-else-if.bpl
const a = 0
var b = 0

if a == 1 {
   b = 1
} else if a == 2 {
   b = 2
} else {
   b = 3
}

// b is 3
```

### Looping: while-statement

While-statements allow a certain piece of code to be executed repeatedly, as long as a condition remains true.

The while-statement starts with the `while` keyword, followed by the condition, and the code that should be repeatedly executed if the condition is true inside opening and closing braces. The condition must be boolean and the braces are required.

The while-statement will first evaluate the condition. If the condition is false, the execution is done.
If it is true, the piece of code is executed and the evaluation of the condition is repeated. Thus, the piece of code is executed zero or more times.

```swift,file=control-flow-while.bpl
var a = 0
while a < 5 {
    a = a + 1
}

// a is 5
```

### Immediate function return: return-statement

The return-statement causes a function to return immediately, i.e., any code after the return-statement is not executed. The return-statement starts with the `return` keyword and is followed by an optional expression that should be the return value of the function call.

<!--
TODO: examples

- in function
- in while
- in if
-->

## Scope

Every function and block (`{` ... `}`) introduces a new scope for declarations. Each function and block can refer to declarations in its scope or any of the outer scopes.

```swift,file=scope.bpl
const x = 10

fun f() -> Int {
    const y = 10
    return x + y
}

f() // returns 20

// Invalid: the identifier `y` is not in scope
//
y
```

```swift,file=scope-doubleAndAddOne.bpl
fun doubleAndAddOne(_ n: Int) -> Int {
    fun double(_ x: Int) {
        return x * 2
    }
    return double(n) + 1
}

// Invalid: the identifier `double` is not in scope
//
double(1)
```

Each scope can introduce new declarations, i.e., the outer declaration is shadowed.

```swift,file=scope-test.bpl
const x = 2

fun test() -> Int {
    const x = 3
    return x
}

test() // returns 3
```

Scope is lexical, not dynamic.

```swift,file=scope-lexical.bpl
const x = 10

fun f() -> Int {
   return x
}

fun g() -> Int {
   const x = 20
   return f()
}

g() // returns 10, not 20
```

Declarations are **not** moved to the top of the enclosing function (hoisted).

```swift,file=scope-no-hoisting.bpl
const x = 2

fun f() -> Int {
    if x == 0 {
        const x = 3
        return x
    }
    return x
}
f() // returns 2
```

## Optionals

> Status: Optionals are not implemented yet.

Optionals are values which can represent the absence of a value. Optionals have two cases: either there is a value, or there is nothing.

An optional type is declared using the `?` suffix for another type. For example, `Int` is a non-optional integer, and `Int?` is an optional integer, i.e. either nothing, or an integer.

The value representing nothing is `nil`.

```swift
// declare a constant which has an optional integer type,
// with nil as its initial value
//
const a: Int? = nil

// declare a constant which has an optional integer type,
// with 42 as its initial value
//
const b: Int? = 42
```

### Nil-Coalescing Operator

The nil-coalescing operator `??` returns the value inside an optional if it contains a value, or returns an alternative value if the optional has no value, i.e., the optional value is `nil`.

```swift
// declare a constant which has an optional integer type
//
const a: Int? = nil

// declare a constant with a non-optional integer type,
// which is initialized to b if it is non-nil, or 42 otherwise
//
const b: Int = a ?? 42
// integer is 42, as a is nil
```

The nil-coalescing operator can only be applied to values which have an optional type.

```swift
// declare a constant with a non-optional integer type
//
const a = 1

// invalid: nil-coalescing operator is applied to a value which has a non-optional type
// (a has the non-optional type Int)
//
const b = a ?? 2
```

```swift
// invalid: nil-coalescing operator is applied to a value which has a non-optional type
// (the integer literal is of type Int)
//
const c = 1 ?? 2
```

The alternative value, i.e. the right-hand side of the operator, must be the non-optional type matching the type of the left-hand side.

```swift
// declare a constant with a non-optional integer type
const a = 1

// invalid: nil-coalescing operator is applied to a value of type Int,
// but alternative is of type Bool
//
const b = a ?? false
```


## Type Safety

> 🚧 Status: Type checking is not implemented yet.

The Bamboo programming language is a _type-safe_ language.

When assigning a new value to a variable, the value must be the same type as the variable. For example, if a variable has type `Bool`, it can _only_ be assigned a value that has type `Bool`, and not for example a value that has type `Int`.

```swift,file=type-safety-assign-int-to-bool.bpl
// Declare a variable that has type `Bool`
var a = true

// Invalid: cannot assign a value that has type `Int` to a variable which has type `Bool`
//
a = 0
```

When passing arguments to a function, the types of the values must match the function parameters' types. For example, if a function expects an argument that has type `Bool`, _only_ a value that has type `Bool` can be provided, and not for example a value which has type `Int`.

```swift,file=type-safety-nand.bpl
fun nand(_ a: Bool, _ b: Bool) -> Bool {
    return !(a && b)
}

nand(false, false) // returns true

// Invalid: integers are not booleans
//
nand(0, 0)
```

Types are **not** automatically converted. For example, an integer is not automatically converted to a boolean, nor is an `Int32` automatically converted to an `Int8`, nor is an optional integer `Int?`  automatically converted to a non-optional integer `Int`.


```swift,file=type-safety-add.bpl
fun add(_ a: Int8, _ b: Int8) -> Int {
    return a + b
}

add(1, 2) // returns 3

// Declare two constants which have type `Int32`
//
const a: Int32 = 3_000_000_000
const b: Int32 = 3_000_000_000

// Invalid: cannot pass arguments which have type `Int32` to parameters which have type `Int8`
//
add(a, b)
```


## Type Inference

> 🚧 Status: Type inference is not implemented yet.

If a variable or constant is not annotated explicitly with a type, it is inferred from the value.

Integer literals are inferred to type `Int`.

```swift,file=type-inference-int.bpl
const a = 1

// `a` has type `Int`
```

Array literals are inferred based on the elements of the literal, and to be variable-size.

```swift,file=type-inference-intergers.bpl
const integers = [1, 2]
// `integers` has type `Int[]`

// Invalid: mixed types
//
const invalidMixed = [1, true, 2, false]
```

Dictionary literals are inferred based on the keys and values of the literal.

```swift,file=type-inference-dictionary.bpl
const booleans = {
    1: true,
    2: false
}
// `booleans` has type `Bool[Int]`

// Invalid: mixed types
//
const invalidMixed = {
    1: true,
    false: 2
}
```

Functions are inferred based on the parameter types and the return type.

```swift,file=type-inference-function.bpl
const add = (a: Int8, b: Int8) -> Int {
    return a + b
}

// `add` has type `(Int8, Int8) -> Int`
```

## Structures and Classes

> 🚧 Status: Structures and classes are not implemented yet.

Structures and classes are composite types. Structures and classes consist of one or more values, which are stored in named fields. Each field may have a different type.

Structures are declared using the `struct` keyword. Classes are declared using the `class` keyword. The keyword is followed by the name.

```swift,file=struct-and-class.bpl
struct SomeStruct {
    // ...
}

class SomeClass {
    // ...
}
```

Structures and classes are types.

Values of a structure or class type are created (instantiated) by calling the type like a function.

```swift,file=struct-and-class-instantiation.bpl
const someStruct: SomeStruct = SomeStruct()

const someClass: SomeClass = SomeClass()
```

Structures and classes mainly differ in their behaviour: Structures are *copied*, i.e. they are value types, whereas classes are *referenced*, i.e., they are reference types. This is explained in detail in a [separate section](#structure-and-class-behaviour).


### Structure and Class Fields

Fields are declared like variables and constants, however, they have no initial value. The initial values for fields are set in the initializer. All fields **must** be initialized in the initializer. The initializer is declared using the `init` keyword. Just like a function, it takes parameters. However, it has no return type, i.e., it is always `Void`. The initializer always follows any fields.

There are three kinds of fields.

Variable fields are stored in the structure or class value, can have new values assigned to them. They are declared using the `var` keyword.

Constant fields are also stored in the structure or class value, but they can **not** have new values assigned to them. They are declared using the `const` keyword.

Synthetic fields are **not** stored in the structure or class value, i.e. they are derived/computed from other values. They can have new values assigned to them and are declared using the `synthetic` keyword. Synthetic fields must have a getter and a setter. Getters and setters are explained in the [next section](#structure-and-class-field-getters-and-setters). Synthetic fields are explained in a [separate section](#synthetic-structure-and-class-fields).

| Field Kind           | Stored in memory | Assignable         | Keyword     |
|----------------------|------------------|--------------------|-------------|
| **Variable field**   | Yes              | Yes                | `var`       |
| **Constant field**   | Yes              | **No**             | `const`     |
| **Synthetic field**  | **No**           | Yes                | `synthetic` |

```swift,file=struct-and-class-fields-and-init.bpl
// Declare a structure named `Token`, which has a constant field
// named `id` and a variable field named `balance`.
//
// Both fields are initialized through the initializer
//
struct Token {
    const id: Int
    var balance: Int

    init(id: Int, balance: Int) {
        self.id = id
        self.balance = balance
    }
}
```

In initializers, the special constant `self` refers to the structure or class value that is to be initialized.

Fields can be read (if they are constant or variable) and set (if they are variable), using the access syntax: the structure or class instance is followed by a dot (`.`) and the name of the field.

```swift,file=struct-and-class-fields-assignment.bpl
const token = Token(id: 42, balance: 1_000_00)

token.id // is 42
token.balance // is 1_000_000

token.balance = 1
// token.balance is 1

// Invalid: assignment to constant field
//
token.id = 23
```

### Structure and Class Field Getters and Setters

Fields may have an optional getter and an optional setter. Getters are functions that are called when a field is read, and setters are functions that are called when a field is written.

Getters and setters are enclosed in opening and closing braces, after the field's type.

Getters are declared using the `get` keyword. Getters have no parameters and their return type is implicitly the type of the field.

```swift,file=struct-and-class-field-getter.bpl
struct GetterExample {

    // Declare a variable field named `balance` with a getter
    // which ensures the read value is always positive
    //
    var balance: Int {
        get {
           ensure {
               result >= 0
           }

           if self.balance < 0 {
               return 0
           }

           return self.balance
        }
    }

    init(balance: Int) {
        self.balance = balance
    }
}

const example = GetterExample(balance: 10)
// example.balance is 10

example.balance = -50
// example.balance is 0. without the getter it would be -50
```

Setters are declared using the `set` keyword, followed by the name for the new value enclosed in parentheses. The parameter has implicitly the type of the field. Another type can not be specified. Setters have no return type.

The types of values assigned to setters must always match the field's type.

```swift,file=struct-and-class-field-setter.bpl
struct SetterExample {

    // Declare a variable field named `balance` with a setter
    // which requires written values to be positive
    //
    var balance: Int {
       set(newBalance) {
           require {
               newBalance >= 0
           }
           self.balance = newBalance
       }
    }

    init(balance: Int) {
        self.balance = balance
    }
}

const example = SetterExample(balance: 10)
// example.balance is 10

// error: precondition of setter for field balance failed
example.balance = -50
```

### Synthetic Structure and Class Fields

Fields which are not stored in the structure or class value are *synthetic*, i.e., the field value is computed. Synthetic can be either read-only, or readable and writable.

Synthetic fields are declared using the `synthetic` keyword.

Synthetic fields are read-only when only a getter is provided.

```swift,file=struct-and-class-synthetic-field-getter-only.bpl
struct Rectangle {
    var width: Int
    var height: Int

    // Declare a synthetic field named `area`,
    // which computes the area based on the width and height
    //
    synthetic area: Int {
        get {
            return width * height
        }
    }
}
```

Synthetic fields are readable and writable when both a getter and a setter is declared.

```swift,file=struct-and-class-synthetic-field-setter-getter.bpl
// Declare a struct named `GoalTracker` which stores a number
// of target goals, a number of completed goals,
// and has a synthetic field to provide the left number of goals
//
// NOTE: the tracker only implements some functionality to demonstrate
// synthetic fields, it is incomplete (e.g. assignments to `goal` are not handled properly)
//
struct GoalTracker {

    var goal: Int
    var completed: Int

    // Declare a synthetic field which is both readable
    // and writable.
    //
    // When the field is read from (in the getter),
    // the number of left goals is computed from
    // the target number of goals and
    // the completed number of goals.
    //
    // When the field is written to (in the setter),
    // the number of completed goals is updated,
    // based on the number of target goals
    // and the new remaining number of goals
    //
    synthetic left: Double {
        get {
            return self.goal - self.completed
        }

        set(newLeft) {
            self.completed = self.goal - newLeft
        }
    }

    init(goal: Int, completed: Int) {
        self.goal = goal
        self.completed = completed
    }
}

const tracker = GoalTracker(goal: 10, completed: 0)
// tracker.goal is 10
// tracker.completed is 0
// tracker.left is 10

tracker.completed = 1
// tracker.left is 9

tracker.left = 8
// tracker.completed is 2
```

It is invalid to declare a synthetic field with only a setter.


### Structure and Class Functions

Structures and classes may contain functions. Just like in the initializer, the special constant `self` refers to the structure or class value that the function is called on.

```swift,file=struct-and-class-function.bpl
struct Token {
    const id: Int
    var balance: Int

    init(id: Int, initialBalance balance: Int) {
        self.id = id
        self.balance = balance
    }

    fun mint(amount: Int) {
        self.balance = self.balance + amount
    }
}

const token = Token(id: 32, initialBalance: 0)
token.mint(amount: 1_000_000)
// token.balance is 1_000_000
```

### Structure and Class Behaviour

The only difference between structures and classes is their behavior when used as an initial value for another constant or variable, when assigned to a different variable, or passed as an argument to a function: Structures are *copied*, i.e. they are value types, whereas classes are *referenced*, i.e., they are reference types.

```swift,file=struct-behavior.bpl
// Declare a structure named `SomeStruct`, with a variable integer field
//
struct SomeStruct {
    var value: Int

    init(value: Int) {
        self.value = value
    }

}

// Declare a constant with value of structure type `SomeStruct`
//
const structA = SomeStruct(value: 0)

// *Copy* the structure value into a new constant
//
const structB = structA

structB.value = 1

// structA.value is *0*
```

```swift,file=class-behavior.bpl
// Declare a class named `SomeClass`, with a variable integer field
//
class SomeClass {
    var value: Int

    init(value: Int) {
        self.value = value
    }
}

// Declare a constant with value of class type `SomeClass`
//
const classA = SomeClass(value: 0)

// *Reference* the class value with a new constant
//
const classB = classA

classB.value = 1

// classA.value is *1*
```

Note the different values in the last line of each example.

There is **no** support for nulls, i.e., a constant or variable of a reference type must always be bound to an instance of the type. There is *no* `null`.


### Class Inheritance and Abstract Classes

There is **no** support for class inheritance. Class inheritance is a feature common in other programming languages, that allows including the fields and functions of a class (known as the superclass) in another class (known as the subclass).

Instead, follow "Composition over inheritance", the idea of composing functionality from multiple individual parts, rather than building an inheritance tree.

Furthermore, there is also **no** support for abstract classes. An abstract class is a feature common in other programming languages, that prevents creating values of a superclass and only allows the creation of values of a subclass.

In addition, abstract classes may declare functions, but omit the implementation of them and require   subclasses to implement them.

Instead, use [interfaces](#interfaces).

## Access control

> 🚧 Status: Access control is not implemented yet.

Access control allows making certain parts of the program accessible/visible and making other parts inaccessible/invisible. Top-level declarations (variables, constants, functions, structures, classes, interfaces) and fields (in structures, classes) are either private or public.

**Private** means the declaration is only accessible/visible in the current and inner scopes. For example, a private field in a class can only be accessed by functions of the class, not by code that uses an instance of the class in an outer scope.

**Public** means the declaration is accessible/visible in all scopes, the current and inner scopes like for private, and the outer scopes. For example, a private field in a class can be accessed using the access syntax on an instance of the class in an outer scope.

By default, everything is private. The `pub` keyword is used to make declarations public.

The `(set)` suffix can be used to make variables also publicly writable.

To summarize the behavior for variable declarations, constant declarations, and fields:

| Declaration kind | Access modifier    | Read scope        | Write scope       |
|:-----------------|:-------------------|:------------------|:------------------|
| `const`          |                    | Current and inner | *None*            |
| `const`          | `pub`              | **All**           | *None*            |
| `var`            |                    | Current and inner | Current and inner |
| `var`            | `pub`              | **All**           | Current and inner |
| `var`            | `pub(set)`         | **All**           | **All**           |

To summarize the behavior for functions, structures, classes, and interfaces:

| Declaration kind                         | Access modifier       | Access scope      |
|:-----------------------------------------|:----------------------|:------------------|
| `fun`, `struct`, `class`, `interface`    |                       | Current and inner |
| `fun`, `struct`, `class`, `interface`    | `pub`                 | **All**           |


```swift,file=access-control.bpl
// Declare a private constant, inaccessible/invisible in outer scope
//
const a = 1

// Declare a public constant, accessible/visible in all scopes
//
pub const b = 2

// Declare a public class, accessible/visible in all scopes
//
pub class SomeClass {

    // Declare a private constant field,
    // only readable in the current and inner scopes
    //
    const a: Int

    // Declare a public constant field, readable in all scopes
    //
    pub const b: Int

    // Declare a private variable field,
    // only readable and writable in the current and inner scopes
    //
    var c: Int

    // Declare a public variable field, not settable,
    // only writable in the current and inner scopes,
    // readable in all scopes
    //
    pub var d: Int

    // Declare a public variable field, settable,
    // readable and writable in all scopes
    //
    pub(set) var e: Int

    // NOTE: initializer implementation skipped

    // Declare a private function,
    // only callable in the current and inner scopes
    //
    fun privateTest() {
        // ...
    }

    // Declare a public function,
    // callable in all scopes
    //
    pub fun privateTest() {
        // ...
    }
}
```

## Permissions

> 🚧 Status: Permissions are not implemented yet.

Initializers, fields, and functions of classes can be made accessible in other types by *permitting* them to do so.

<!-- TODO this is in basically adding additional scopes aside from the class in which the initialzer, field, or function is defined in -->

Permissions for classes are declared using the `permit` keyword, followed by the type that should be permitted access, the `to` keyword, and the type that should be accessible by the permitted type.

<!-- TODO: can be used e.g. for authorizations, values that represent access rights/privileges to resources. -->

```swift,file=permissions-purse.bpl
// Declare a class named `purse`, which holds a balance and
// allows amounts to be deposited from a purse to another.
//
// Purses are associated with an account.
// Deposits require an authorization.
//
class Purse {

    pub const account: Account
    pub var balance: Int

    init(initialBalance: Int) {
        self.balance = initialBalance
    }

    // Declare a function named `deposit`, which transfers an amount
    // from this purses's balance to another purses's balance,
    // but only if given a deposit authorization for this purse.
    //
    pub fun deposit(to: Purse, amount: Int, auth: DepositAuth) {
        require {
            amount > 0:
                "the amount must be positive"

            amount <= self.balance:
                "the amount must be smaller or equal to the balance"

            auth.purse == self:
                "the given authorization must be for this purse"

            amount <= auth.limit:
                "the amount must be smaller or equal to the authorization's limit"
        }

        ensure {
            self.balance == before(self.balance) - amount:
                "the amount must be deducted from this purse's balance"

            to.balance == before(to.balance) + amount:
                "the amount must be added to the receiving purse's balance"

            auth.limit == before(auth.limit) - amount:
                "the amount must be deducted from the authorization's limit"
        }

        self.balance = self.balance - amount
        to.amount = to.amount + amount

        // NOTE: as the class `Purse` is granted access to private fields
        // of class `DepoitAuth`, and the field `limit` is private and variable,
        // it can be written to by this class (`Purse`).
        //
        auth.limit = auth.limit - amount
    }

    // Declare a function named `makeDepositAuth` which creates a deposit
    // authorization with a given limit.
    //
    // NOTE: To illustrate that a deposit authorization can only be created
    // by an authorized account, the function requires passing
    // a storage authorization (`StorageAuth`; the declaration is omitted here).
    //
    // This ensures that just having a reference to this purse is not enough
    // to create a deposit authorization for it.
    //
    pub fun makeDepositAuth(limit: Int, auth: StorageAuth) -> DepositAuth {
        require {
            limit > 0:
                "the limit must be positive"

            auth.account == self.account:
                "the given authorization's account must be the account this purse belongs to"
        }

        ensure {
            result.purse == self:
                "the deposit authorization's purse must be this purse"

            result.limit == limit:
                "the deposit authorization's limit must be the given limit"
        }

        return DepositAuth(purse: self, limit: limit)
    }
}

// Declare a class named `DepositAuth`.
//
// The type represents the authorization to transfer
// a limited amount from one purse to another purse.
//
class DepositAuth {

    // Declare a publicly readable field named `purse` that has type `Purse`.
    // The deposit authorization is for a specific account, which is checked
    // in the `transfer` function of `Purse`
    //
    pub const purse: Purse

    // Declare a private field named `limit` that has type `Int`.
    //
    // As the field is private, it can normally only be accessed
    // it can only be accessed in the scope of this class.
    //
    // However, the class `Purse` is given permission to access this class,
    // so it can also read and write to this field. See the `transfer` function
    // of the `Purse` class.
    //
    private var limit: Int

    // Declare a private initializer.
    //
    // As the initializer is private, it can normally only be accessed
    // used in the scope of this class, which makes it impossible to create.
    //
    // However, the class `Purse` is given permission to access this class,
    // so it can call this private initializer. See the `makeDepositAuth`
    // function of the `Purse` class.
    //
    private init(purse: Purse, limit: Int) {
        self.purse = purse
        self.limit = limit
    }
}

// Permit the class `Purse` access to the class `DepositAuth`.
//
// This allows class `Purse` to create values of class `DepositAuth`
// by calling its private initializer, i.e., purses are allowed
// to create deposit authorizations.
//
// Furthermore it allows the class `Purse` to access the private field
// `limit` of class `Deposit`, i.e., purses are allowed to adjust the
// remaining limit of deposit authorizations.
//
permit Purse to DepositAuth
```

## Interfaces

> 🚧 Status: Interfaces are not implemented yet.

An interface is an abstract type that specifies the behavior of types that *implement* the interface. Interfaces declare the required functions and fields, as well as the access for those declarations, that implementations need to provide.

Interfaces can be implemented by [classes](#structures-and-classes), [structures](#structures-and-classes), [contracts](#contracts), and [authorizations](#authorizations). These types may implement multiple interfaces.

Interfaces consist of the function and field requirements that a type implementing the interface must provide implementations for. Interface requirements, and therefore also their implementations, must always be at least public. Variable field requirements may be annotated to require them to be publicly settable.

Function requirements consist of the name of the function, parameter types, an optional return type, and optional preconditions and postconditions.

Field requirements consist of the name and the type of the field. Field requirements may optionally declare a getter requirement and a setter requirement, each with preconditions and postconditions.

Calling functions with pre-conditions and post-conditions on interfaces instead of implementations can improve the security of a program, as it ensures that even if implementations change, some aspects of them will always hold.

### Interface Declaration

Interfaces are declared using the `interface` keyword, followed by the name of the interface, and the requirements enclosed in opening and closing braces.

Field requirements can be annotated to require the implementation to be a variable field, by using the `var` keyword; require the implementation to be a constant field, by using the `const` keyword; or the field requirement may specify nothing, in which case the implementation may either be a variable field, a constant field, or a synthetic field.

Field requirements and function requirements must specify the required level of access. The access must be at least be public, so the `pub` keyword must be provided. Variable field requirements can be specified to also be publicly settable by using the `pub(set)` keyword.

The special type `Self` can be used to refer to the type implementing the interface. This can be seen in the following example, where the first parameter of the `transfer` function has the `Self` type.

```swift,file=interface-declaration.bpl
// Declare an interface for a vault (a container for a balance)
//
interface Vault {

    // Require the implementation to provide a field for the balance that is
    // readable in all scopes (`pub`).
    //
    // Neither the `var` keyword, nor the `const` keyword is used,
    // so the field may be implemented as either a variable field,
    // a constant field, or a synthetic field.
    //
    // The read balance must always be positive.
    //
    // NOTE: no requirement is made for the kind of field,
    // it can be either variable or constant in the implementation
    //
    pub balance: Int {
        get {
            ensure {
                result >= 0
            }
        }
    }

    // Require the implementation to provide an initializer that
    // given the initial balance, must initialize the balance field
    //
    init(initialBalance: Int) {
        ensure {
            self.balance == initialBalance:
                "the balance must be initialized to the initial balance"
        }

        // NOTE: no code
    }

    // Require the implementation to provide a function that is
    // callable in all scopes.
    //
    // The given amount must be positive and the function implementation
    // must add the amount to the balance
    //
    pub fun add(amount: Int) {
        require {
            amount > 0:
                "the amount must be positive"
        }

        ensure {
            self.balance == before(self.balance) + amount:
                "the amount must be added to the balance"
        }

        // NOTE: no code
    }

    // Require the implementation to provide a function that is
    // callable in all scopes.
    //
    // The function must transfer an amount from this vault's balance
    // to another vault's balance.
    //
    // The receiving vault must be of the same type – a transfer to a vault
    // of another type is not possible, as the `balance` field of it is only
    // readable.
    //
    // NOTE: the first parameter has the type `Self`,
    // i.e. the type implementing this interface
    //
    pub fun transfer(to receivingVault: Self, amount: Int) {
        require {
            amount > 0:
                "the amount must be positive"

            amount <= self.balance:
                "the amount must be smaller or equal to the balance"
        }

        ensure {
            self.balance == before(self.balance) - amount:
                "the amount must be deducted from the balance"

            receivingVault.balance == before(receivingVault.balance) + amount:
                "the amount must be added to the receiving balance"
        }

        // NOTE: no code
    }
}
```

Note that the required initializer and function do not have any executable code.

### Interface Implementation

Implementations are declared using the `impl` keyword, followed by the name of interface, the `for` keyword, and the name of the type (class, structure, contract, or authorization) that provides the functionality required in the interface.

```swift,file=interface-implementation.bpl
// Declare a class named `ExampleVault` with a variable field named `balance`,
// that can be written by functions of the class, but outer scopes can only read it
//
class ExampleVault {

    // Implement the required field `balance` for the `Vault` interface.
    // The interface does not specify if the field must be variable, constant,
    // so in order for this type (`ExampleVault`) to be able to write to the field,
    // but limit outer scopes to only read from the field, it is declared variable,
    // and only has public access (non-settable).
    //
    pub var balance: Int

    // Implement the required initializer for the `Vault` interface:
    // accept an initial balance and initialize the `balance` field.
    //
    // This implementation satisfies the required postcondition
    //
    // NOTE: the postcondition declared in the interface
    // does not have to be repeated here in the implementation
    //
    init(initialBalance: Int) {
        self.balance = initialBalance
    }
}


// Declare the implementation of the interface `Vault` for the class `ExampleVault`
//
impl Vault for ExampleVault {

    // Implement the required function named `add` of the interface `Vault`,
    // that adds an amount to the vault's balance. It must be public.
    //
    // This implementation satisfies the required postcondition.
    //
    // NOTE: neither the precondition nor the postcondition declared
    // in the interface have to be repeated here in the implementation
    //
    pub fun add(amount: Int) {
        self.balance = self.balance + amount
    }

    // Implement the required function named `transfer` of the interface `Vault`,
    // that subtracts the amount from this vault's balance, and adds the amount
    // to the receiving vault's balance. It must be public.
    //
    // NOTE: the type of the receiving vault parameter is `ExampleVault`,
    // i.e., an amount can only be transferred to a vault of the same type.
    //
    // This implementation satisfies the required postconditions.
    //
    // NOTE: neither the precondition nor the postcondition declared
    // in the interface have to be repeated here in the implementation
    //
    pub fun transfer(to receivingVault: ExampleVault, amount: Int) {
        self.balance = self.balance - amount
        receivingVault.amount = receivingVault.amount + amount
    }
}

// Declare two constants which have type `ExampleVault`,
// and are initialized to two different example vaults
//
const vault = ExampleVault(initialBalance: 100)
const otherVault = ExampleVault(initialBalance: 0)

// Transfer 10 units from the first vault to the second vault.
//
// The amount satisfies the precondition of the `transfer` function
// in the `Vault` interface
//
vault.transfer(to: otherVault, amount: 10)

// The postcondition of the `transfer` function in the `Vault` interface
// ensured the balances fields of the vaults were updated properly
//
// vault.balance is 90
// otherVault.balance is 10

// Error: precondition not satisfied: the parameter `amount` is larger than
// the field `balance` (100 > 90)
//
vault.transfer(to: otherVault, amount: 100)
```

The access level for variable fields in an implementation may be less restrictive than the interface requires. For example, an interface may require a field to be at least public (i.e. the `pub` keyword is specified), and an implementation may provide a variable field which is public, but also publicly settable (the `pub(set)` keyword is specified).

```swift
interface AnInterface {
    // Require the implementation to provide a publicly readable
    // field named `a` that has type `Int`. It may be a constant field,
    // a variable field, or a synthetic field.
    //
    pub a: Int
}

struct AnImplementation {
    // Declare a publicly settable variable field named `a`that has type `Int`.
    // This implementation satisfies the requirement for interface `AnInterface`:
    // The field is at least publicly readable, but this implementation also
    // allows the field to be written to in all scopes
    //
    pub(set) var a: Int

    init(a: Int) {
        self.a = a
    }
}

impl AnInterface for AnImplementation {
    // This implementation is empty, as the declaration
    // of the structure `AnImplementation` already fully satisfies
    // the requirements of the interface `AnInterface`,
    // i.e. a field named `a` that has type `Int` must be provided
}
```

### Interface Type

Interfaces are types. Values implementing an interface can be used as initial values for constants that have the interface as their type.

```swift,file=interface-type.bpl
// Declare a constant that has type `Vault`, which has a value that has type `ExampleVault`
//
const vault: Vault = ExampleVault(initialBalance: 100)
```

Values implementing an interface are assignable to variables that have the interface as their type.

```swift,file=interface-type-assignment.bpl
// Assume there is a declaration for another implementation
// of the interface  `Vault` which is named `CoolVault`

// Declare a variable that has type `Vault`,
// which has an initial value that has type `CoolVault`
//
var someVault: Vault = CoolVault(initialBalance: 100)

// Assign a different type of vault to the variable `someVault`,
// which has type `Vault`
//
someVault = ExampleVault(initialBalance: 50)


// Invalid: cannot assign a value that has type `CoolVault`
// to a constant that has type `ExampleVault`
//
const exampleVault: ExampleVault = CoolVault(initialBalance: 100)
```

Fields declared in an interface can be accessed and functions declared in an interface can be called on values of a type that implements the interface.

```swift,file=interface-type-fields-and-functions.bpl
// Declare a constant which has the type `Vault`, and a value that has type `ExampleVault`
//
const someVault: Vault = ExampleVault(initialBalance: 100)

// Access the field `balance` declared in the interface `Vault`
//
someVault.balance // is 100

// Call the function named `add` declared in the interface `Vault`
someVault.add(amount: 50)

// someVault.balance is 150
```

### `Equatable` Interface

> 🚧 Status: The `Equatable` interface is not implemented yet.

An equatable type is a type that can be compared for equality. Types are equatable when they  implement the `Equatable` interface.

Equatable types can be compared for equality using the equals operator (`==`) or inequality using the unequals operator (`!=`).

Most of the built-in types are equatable, like booleans and integers. Arrays are equatable when their elements are equatable. Dictionaries are equatable when their values are equatable.

To make a type equatable the `Equatable` interface must be implemented, which requires the implementation of the function `equals`, which accepts another value that the given value should be compared for equality. Note that the parameter type is `Self`, i.e., the other value must have the same type as the implementing type.

```swift,file=equatable.bpl
interface Equatable {
    pub fun equals(_ other: Self) -> Bool
}
```

```swift,file=equatable-impl.bpl
// Declare a class named `Cat`, which has one field named `id`
// that has type `Int`, i.e., the identifier of the cat.
//
class Cat {
    pub const id: Int

    init(id: Int) {
        self.id = id
    }
}

// Implement the interface `Equatable` for the type `Cat`,
// to allow cats to be compared for equality.
//
impl Equatable for Cat {

    pub fun equals(_ other: Self) -> Bool {
        // Cats are equal if their identifier matches.
        //
        return other.id == self.id
    }
}

Cat(1) == Cat(2) // is false
Cat(3) == Cat(3) // is true
```


### `Hashable` Interface

> 🚧 Status: The `Hashable` interface is not implemented yet.

A hashable type is a type that can be hashed to an integer hash value, i.e., it is distilled into a value that is used as evidence of inequality. Types are hashable when they implement the `Hashable` interface.

Hashable types can be used as keys in dictionaries.

Hashable types must also be equatable, i.e., they must also implement the `Equatable` interface. This is because the hash value is only evidence for inequality: two values that have different hash values are guaranteed to be unequal. However, if the hash value of two values is the same, then the two values could still be unequal and just happen to hash to the same hash value. In that case equality still needs to be determined through an equality check. Without `Equatable`, values could be added to a dictionary, but it would not be possible to retrieve them.

<!-- TODO: once interface inheritance is defined, describe how Hashable inherits from Equatable -->

Most of the built-in types are hashable, like booleans and integers. Arrays are hashable when their elements are hashable. Dictionaries are hashable when their values are equatable.

Hashing a value means passing its essential components into a hash function. Essential components are those that are used in the type's implementation of `Equatable`.

If two values are equal because their `equals` function returns true, then the implementation must return the same integer hash value for each of the two values.

The implementation must also consistently return the same integer hash value during the execution of the program when the essential components have not changed. The integer hash value must not necessarily be the same across multiple executions.

```swift,file=hashable.bpl
interface Hashable {
    pub hashValue: Int
}
```

```swift,file=hashable-impl.bpl
// Declare a structure named `Point` with two fields
// named `x` and `y` that have type `Int`.
//
struct Point {

    pub(set) var x: Int
    pub(set) var y: Int

    init(x: Int, y: Int) {
        self.x = x
        self.y = y
    }
}

// Implement the interface `Equatable` for the type `Point`,
// to allow points to be compared for equality.
//
impl Equatable for Point {

    pub fun equals(_ other: Self) -> Bool {
        // Points are equal if their coordinates match.
        //
        // The essential components are therefore the fields
        // `x` and `y`, which must be used in the `Hashable`
        // implementation.
        //
        return other.x == self.x
            && other.y == self.y
    }
}

// Implement the interface `Equatable` for the type `Point`.
//
impl Hashable for Point {

    pub synthetic hashValue: Int {
        get {
            var hash = 7
            hash = 31 * hash + self.x
            hash = 31 * hash + self.y
            return hash
        }
    }
}
```

## Storage

> 🚧 Status: Storage is not implemented yet.

Storable types can be persisted across multiple executions of the program. Values are storable if they have a type that implements the interface `Storable`.

All built-in types are storable: booleans, integers, arrays with storable elements, and dictionaries with storable keys and values.

[Structures and classes](#structures-and-classes) can be stored by implementing the [interface](#interfaces) `Storable`. The only requirement is that all field types of the implementing type need to be storable.

```swift,file=storable-class.bpl
// The declaration for interface `Storable` has no explicit requirements.
interface Storable {}


// Declare a structure named `Point`.
//
struct Point {
    pub const x: Int
    pub const y: Int

    // The initializer is omitted for brevity.
}

// Implement the `Storable` interface for structure `Point`.
//
// The structure has two fields which have the type `Int`, which implements
// the `Storable` interface. As all fields implement the `Storable` interface,
// this structure can implement the `Storable` interface.
//
// There are no further requirements to satisfy, so the declaration is empty.
//
impl Storable for Point {}
```

Storable values can be stored for an [account](#accounts) by using the `storeIfNotExists` function. The function requires a [storage authorization](#storage-authorization) (`StorageAuth`) for the account.

```swift
fun storeIfNotExists(_ value: Storable, auth: StorageAuth)
```

```swift,file=storage-storeIfNotExists.bpl
// Store the integer value `42` for an account, given a storage authorization for it
//
const value = 42
const storageAuth: StorageAuth = // ...
storeIfNotExists(value, auth: storageAuth)
```

Storable values can be retrieved for an account (`Account`) using the account's `getStored` function.

```swift,file=storage-getStored.bpl
// Retrieve a stored integer value, if any, for an account
//
const account: Account = // ...
const value: Int? = account.getStored(Int)
```

<<<<<<< HEAD
It is only possible to store **one** value per type at the root of an account. Storing primitive values (e.g., integers, booleans) at the root of an account is possible, but not very practical – it is unclear what the value means. 

If a single primitive value, multiple values of the same type, or even more complex data should be stored, consider declaring a composite data structure, like a class. This makes it explicit what data is stored (through the name of the type), what values are stored (the names of the fields), and what types the values have (the type annotations of the fields).

Enforcing the use of types might seem unnecessary work, but it provides several safety guarantees. For example, the API could allow using arbitrary string keys to differentiate several values (of possibly the same type). However, that would introduce a possibility for accidentally using different keys and/or different types for reading and writing – the two string literals have no relation. When the key and/or type in the part of the code that reads a value is changed, the key and/or type in the part of the code that reads the value need to be manually kept in sync. If they are not, a bug is introduced.

If a composite type with fields is used, accidentally using different names or types to read or write a value is impossible, as the type checking will detect it. Leveraging the type system is the key to avoiding bugs. 
=======
To store more complex data than just a single value, structures and classes have to be defined.

The requirement to declare and use composite data structures to store more complex data is intentional, and not a "workaround". Types declaratively specify what data is stored, specify what names are used, and specify what types the values have. This approach also enables static checking that the code is correct. Storage is declarative and explicit.

The storage API is intentionally not a key-value store with arbitrary strings as keys and values. Even though such an approach would be more flexible, it would require the developer to perform ad-hoc type casting, which is error-prone and has the potential for type confusion. Also, such an approach has the potential for bugs, like accidentally naming keys that are written and keys that are read in different places in different ways. 
>>>>>>> d47e446b

```swift,file=storage-simplevault.bpl
// Declare a class named `SimpleVault`.
// It is a container for a balance.
//
class SimpleVault {
    pub var balance: Int

    init(balance: Int) {
        self.balance = balance
    }
}

// Implement the `Storable` interface for the class `SimpleVault`.
//
impl Storable for SimpleVault {}

// Create a new vault with an initial zero balance.
// Store it for an account, unless there already exists one
//
const vaultToBeStored = SimpleVault(balance: 0)
const storageAuth: StorageAuth = // ...
storeIfNotExists(vaultToBeStored, auth: storageAuth)

// Retrieve a vault for an account, if any
//
const account: Account = // ...
const storedVault: SimpleVault? = account.getStored(SimpleVault)
```

## Contracts

> 🚧 Status: Contracts are not implemented yet.

A contract is similar to a [class](#structures-and-classes) in that it is a composite data structure and a reference type, i.e., it consists of values, is referenced, has an initializer, and can have functions associated with it.

Contracts differ from classes in that all fields are [stored](#storage). To make this explicit, all fields must be annotated with the `stored` keyword.

```swift,file=contract-counter.bpl
// Declare a contract named `Counter`.
//
// The counter has an initial, positive value that
// can be incremented using the function `increment`.
//
// The count is stored, i.e. persisted.
//
contract Counter {

    // Declare a public variable field for the count.
    // It is stored, i.e. persisted.
    // The field is written to by the contract, and can be read
    // in outer scopes.
    //
    pub stored var count: Int

    // Declare an initializer which accepts the initial count
    // and initializes the stored field `count` with it.
    //
    init(initialCount: Int) {
        require {
            initialCount >= 0:
                "initial count must be positive"
        }

        self.count = initialCount
    }

    // Declare a public function named `increment`
    //
    pub fun increment(_ count: Int) {
        require {
            count >= 0:
                "number must be positive"
        }

        self.count = self.count + count
    }
}
```

<!-- TODO list storable types again? -->
The type of a stored field must be [storable](#storage). Many built-in types can be stored, even complex ones, like arrays and dictionaries.

Stored fields are implicitly stored in the [storage](#storage) of the [account](#accounts) the contract is associated with.

```swift,file=contract-funigble-token.bpl
// Declare a contract named `FungibleToken`.
//
// This is a very simple fungible token contract.
// The contract keeps track of balances for IDs.
// Units can be sent from one account to another.
//
contract FungibleToken {

    // Declare a private variable field for the balances.
    // It is stored, i.e. persisted
    //
    stored var balances: Int[Int]

    // Declare an initializer which initializes the balances
    //
    init(initialBalances: Int[Int]) {
        self.balances = initialBalances
    }

    // Declare a public function named `balance`,
    // which returns the balance for an ID
    //
    pub fun balance(of id: Int) -> Int? {
        return balances[id]
    }

    // Declare a public function named `transfer` which
    // sends units from one ID to another ID
    //
    pub fun transfer(from: Int, to: Int, amount: Int) {
        require {
            amount >= 0: "the amount must be positive"
        }

        self.balances[from] = self.balances[from] - amount
        self.balances[to] = self.balances[to] + amount
    }
}
```

## Accounts

> 🚧 Status: Accounts are not implemented yet.

```swift
interface Account {
    pub init(at address: Address)
}
```

### Account Storage

Accounts have a `getStored` function, which retrieves a value from [storage](#storage). The function takes a type that implements the `Storable` interface, and returns an optional value that has the type.

<!-- TODO: cannot express the signature for getStored yet. would require. generics -->

```swift
// Get the stored integer value for an account
//
const account: Account = // ...
const value: Int? = account.getStored(Int)
```

## External Contracts and Interfaces

> 🚧 Status: External contracts and interfaces are not implemented yet.

External contracts and interfaces can be instantiated by calling the `at` function on the contract or interface type and passing the address where the code is deployed.

```swift
// Declaration for an interface named `Counter`.
// It is assumed to be available at address 0x06012c8cf97BEaD5deAe237070F9587f8E7A266d
//
interface Counter {
    pub count: Int
    pub fun increment(_ count: Int)
}

// Instantiate the interface `Counter` for address 0x06012c8cf97BEaD5deAe237070F9587f8E7A266d.
// The result is a value which has type `Counter`.
//
const counter: Counter = Counter.at(0x06012c8cf97BEaD5deAe237070F9587f8E7A266d)

// Access the field `count`
counter.count

// Call the function `increment` on the counter
counter.increment(42)
```

## Built-in Authorization Types

### `RootAuth`

> 🚧 Status: `RootAuth` is not implemented yet.

The authorization type `RootAuth` represents access rights/privileges to all resources.

```swift
interface RootAuth {
    pub account: Account
    pub storageAuth: StorageAuth
}
```

### `StorageAuth`

> 🚧 Status: `StorageAuth` is not implemented yet.

The authorization type `StorageAuth` represents storage rights for an account. It is created from a [root authorization](#root-authorization). The storage authorization's account is the root authorization's account.

```swift
interface StorageAuth {
    pub account: Account

    init(_ rootAuth: RootAuth)
}
```

## Built-in Functions

### `fatalError`

> 🚧 Status: `fatalError` is not implemented yet.

```swift
fun fatalError(_ message: String) -> Never
```

Terminates the program unconditionally and reports a message which explains why the unrecoverable error occurred.

#### Example

```swift
const optionalAccount: Account? = // ...
const account = optionalAccount ?? fatalError("missing account")
```

### `assert`

> 🚧 Status: `assert` is not implemented yet.

```swift
fun assert(_ condition: Bool, message: String)
```

Terminates the program if the given condition is false, and reports a message which explains how the condition is false. Use this function for internal sanity checks.
<|MERGE_RESOLUTION|>--- conflicted
+++ resolved
@@ -60,7 +60,7 @@
   - [Structure and Class Behaviour](#structure-and-class-behaviour)
   - [Class Inheritance and Abstract Classes](#class-inheritance-and-abstract-classes)
 - [Access control](#access-control)
-  - [Permissions](#permissions)
+- [Permissions](#permissions)
 - [Interfaces](#interfaces)
   - [Interface Declaration](#interface-declaration)
   - [Interface Implementation](#interface-implementation)
@@ -1613,7 +1613,7 @@
 
 > 🚧 Status: Structures and classes are not implemented yet.
 
-Structures and classes are composite types. Structures and classes consist of one or more values, which are stored in named fields. Each field may have a different type.
+Structures and classes are composite data types. Structures and classes consist of one or more values, which are stored in named fields. Each field may have a different type.
 
 Structures are declared using the `struct` keyword. Classes are declared using the `class` keyword. The keyword is followed by the name.
 
@@ -2651,21 +2651,19 @@
 const value: Int? = account.getStored(Int)
 ```
 
-<<<<<<< HEAD
 It is only possible to store **one** value per type at the root of an account. Storing primitive values (e.g., integers, booleans) at the root of an account is possible, but not very practical – it is unclear what the value means. 
 
-If a single primitive value, multiple values of the same type, or even more complex data should be stored, consider declaring a composite data structure, like a class. This makes it explicit what data is stored (through the name of the type), what values are stored (the names of the fields), and what types the values have (the type annotations of the fields).
-
-Enforcing the use of types might seem unnecessary work, but it provides several safety guarantees. For example, the API could allow using arbitrary string keys to differentiate several values (of possibly the same type). However, that would introduce a possibility for accidentally using different keys and/or different types for reading and writing – the two string literals have no relation. When the key and/or type in the part of the code that reads a value is changed, the key and/or type in the part of the code that reads the value need to be manually kept in sync. If they are not, a bug is introduced.
-
-If a composite type with fields is used, accidentally using different names or types to read or write a value is impossible, as the type checking will detect it. Leveraging the type system is the key to avoiding bugs. 
-=======
-To store more complex data than just a single value, structures and classes have to be defined.
-
-The requirement to declare and use composite data structures to store more complex data is intentional, and not a "workaround". Types declaratively specify what data is stored, specify what names are used, and specify what types the values have. This approach also enables static checking that the code is correct. Storage is declarative and explicit.
-
-The storage API is intentionally not a key-value store with arbitrary strings as keys and values. Even though such an approach would be more flexible, it would require the developer to perform ad-hoc type casting, which is error-prone and has the potential for type confusion. Also, such an approach has the potential for bugs, like accidentally naming keys that are written and keys that are read in different places in different ways. 
->>>>>>> d47e446b
+If a single primitive value, multiple values of the same type, or even more complex data should be stored, composite data types (like structures and classes) have to be used.
+
+This requirement to declare and use composite data types is intentional, and not a "workaround". It makes storage declarative and explicit. Types declaratively describe what data is stored (through the name of the type), describe and specify what values are stored (through the names of the fields), and specify what types the values have (through the type annotations of the fields). 
+
+This approach provides several safety guarantees, which can be checked statically.
+
+Storage is intentionally not a key-value store with arbitrary strings as keys and values. Even though such an approach would be more flexible, it would require the developer to perform ad-hoc type casting, which is error-prone and has the potential for type confusion. Also, it would introduce the possibility for accidentally using different keys and/or different types for reading and writing a stored value – the string literals for the keys have no relation and have to be kept in sync manually.
+
+If a composite data type with fields is used, accidentally using different names or types to read or write a value is impossible, as type checking will detect and reject the program. 
+
+Leveraging the type system is the key to avoiding bugs. 
 
 ```swift,file=storage-simplevault.bpl
 // Declare a class named `SimpleVault`.
@@ -2700,7 +2698,7 @@
 
 > 🚧 Status: Contracts are not implemented yet.
 
-A contract is similar to a [class](#structures-and-classes) in that it is a composite data structure and a reference type, i.e., it consists of values, is referenced, has an initializer, and can have functions associated with it.
+A contract is similar to a [class](#structures-and-classes) in that it is a composite data type and a reference type, i.e., it consists of values, is referenced, has an initializer, and can have functions associated with it.
 
 Contracts differ from classes in that all fields are [stored](#storage). To make this explicit, all fields must be annotated with the `stored` keyword.
 
