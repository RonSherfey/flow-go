package fvm

import (
	"encoding/hex"
	"fmt"

	"github.com/onflow/cadence"
	jsoncdc "github.com/onflow/cadence/encoding/json"

	"github.com/onflow/flow-core-contracts/lib/go/contracts"

	"github.com/onflow/flow-go/fvm/programs"
	"github.com/onflow/flow-go/fvm/state"
	"github.com/onflow/flow-go/model/flow"
)

// A BootstrapProcedure is an invokable that can be used to bootstrap the ledger state
// with the default accounts and contracts required by the Flow virtual machine.
type BootstrapProcedure struct {
	vm       *VirtualMachine
	ctx      Context
	sth      *state.StateHolder
<<<<<<< HEAD
	programs *Programs
=======
	programs *programs.Programs
>>>>>>> 2b2c8e14
	accounts *state.Accounts

	// genesis parameters
	serviceAccountPublicKey flow.AccountPublicKey
	initialTokenSupply      cadence.UFix64
	addressGenerator        flow.AddressGenerator

	accountCreationFee        cadence.UFix64
	transactionFee            cadence.UFix64
	minimumStorageReservation cadence.UFix64
}

type BootstrapProcedureOption func(*BootstrapProcedure) *BootstrapProcedure

func WithInitialTokenSupply(supply cadence.UFix64) BootstrapProcedureOption {
	return func(bp *BootstrapProcedure) *BootstrapProcedure {
		bp.initialTokenSupply = supply
		return bp
	}
}

var DefaultAccountCreationFee = func() cadence.UFix64 {
	value, err := cadence.NewUFix64("0.10000000")
	if err != nil {
		panic(fmt.Errorf("invalid default account creation fee: %w", err))
	}
	return value
}()

var DefaultMinimumStorageReservation = func() cadence.UFix64 {
	value, err := cadence.NewUFix64("0.10000000")
	if err != nil {
		panic(fmt.Errorf("invalid default minimum storage reservation: %w", err))
	}
	return value
}()

// DefaultTransactionFees are the default transaction fees if transaction fees are on.
// If they are off (which is the default behaviour) that means the transaction fees are 0.0.
var DefaultTransactionFees = func() cadence.UFix64 {
	value, err := cadence.NewUFix64("0.0001")
	if err != nil {
		panic(fmt.Errorf("invalid default transaction fees: %w", err))
	}
	return value
}()

func WithAccountCreationFee(fee cadence.UFix64) BootstrapProcedureOption {
	return func(bp *BootstrapProcedure) *BootstrapProcedure {
		bp.accountCreationFee = fee
		return bp
	}
}

func WithTransactionFee(fee cadence.UFix64) BootstrapProcedureOption {
	return func(bp *BootstrapProcedure) *BootstrapProcedure {
		bp.transactionFee = fee
		return bp
	}
}

func WithMinimumStorageReservation(reservation cadence.UFix64) BootstrapProcedureOption {
	return func(bp *BootstrapProcedure) *BootstrapProcedure {
		bp.minimumStorageReservation = reservation
		return bp
	}
}

// Bootstrap returns a new BootstrapProcedure instance configured with the provided
// genesis parameters.
func Bootstrap(
	serviceAccountPublicKey flow.AccountPublicKey,
	opts ...BootstrapProcedureOption,
) *BootstrapProcedure {
	bootstrapProcedure := &BootstrapProcedure{
		serviceAccountPublicKey: serviceAccountPublicKey,
		transactionFee:          0,
	}

	for _, applyOption := range opts {
		bootstrapProcedure = applyOption(bootstrapProcedure)
	}
	return bootstrapProcedure
}

<<<<<<< HEAD
func (b *BootstrapProcedure) Run(vm *VirtualMachine, ctx Context, sth *state.StateHolder, programs *Programs) error {
=======
func (b *BootstrapProcedure) Run(vm *VirtualMachine, ctx Context, sth *state.StateHolder, programs *programs.Programs) error {
>>>>>>> 2b2c8e14
	b.vm = vm
	b.ctx = NewContextFromParent(ctx, WithRestrictedDeployment(false))
	b.sth = sth
	b.programs = programs

	// initialize the account addressing state
	b.accounts = state.NewAccounts(b.sth)
	addressGenerator, err := state.NewStateBoundAddressGenerator(b.sth, ctx.Chain)
	if err != nil {
		panic(fmt.Sprintf("failed to create address generator: %s", err.Error()))
	}
	b.addressGenerator = addressGenerator

	service := b.createServiceAccount(b.serviceAccountPublicKey)

	fungibleToken := b.deployFungibleToken()
	flowToken := b.deployFlowToken(service, fungibleToken)
	feeContract := b.deployFlowFees(service, fungibleToken, flowToken)
	b.deployStorageFees(service, fungibleToken, flowToken)

	if b.initialTokenSupply > 0 {
		b.mintInitialTokens(service, fungibleToken, flowToken, b.initialTokenSupply)
	}
	b.deployServiceAccount(service, fungibleToken, flowToken, feeContract)

	b.setupFees(service, b.transactionFee, b.accountCreationFee, b.minimumStorageReservation)

	b.setupStorageForServiceAccounts(service, fungibleToken, flowToken, feeContract)
	return nil
}

func (b *BootstrapProcedure) createAccount() flow.Address {
	address, err := b.addressGenerator.NextAddress()
	if err != nil {
		panic(fmt.Sprintf("failed to generate address: %s", err))
	}

	err = b.accounts.Create(nil, address)
	if err != nil {
		panic(fmt.Sprintf("failed to create account: %s", err))
	}

	return address
}

func (b *BootstrapProcedure) createServiceAccount(accountKey flow.AccountPublicKey) flow.Address {
	address, err := b.addressGenerator.NextAddress()
	if err != nil {
		panic(fmt.Sprintf("failed to generate address: %s", err))
	}

	err = b.accounts.Create([]flow.AccountPublicKey{accountKey}, address)
	if err != nil {
		panic(fmt.Sprintf("failed to create service account: %s", err))
	}

	return address
}

func (b *BootstrapProcedure) deployFungibleToken() flow.Address {
	fungibleToken := b.createAccount()

	err := b.vm.invokeMetaTransaction(
		b.ctx,
		deployContractTransaction(fungibleToken, contracts.FungibleToken(), "FungibleToken"),
		b.sth,
		b.programs,
	)
	if err != nil {
		panic(fmt.Sprintf("failed to deploy fungible token contract: %s", err.Error()))
	}

	return fungibleToken
}

func (b *BootstrapProcedure) deployFlowToken(service, fungibleToken flow.Address) flow.Address {
	flowToken := b.createAccount()

	contract := contracts.FlowToken(fungibleToken.HexWithPrefix())

	err := b.vm.invokeMetaTransaction(
		b.ctx,
		deployFlowTokenTransaction(flowToken, service, contract),
		b.sth,
		b.programs,
	)
	if err != nil {
		panic(fmt.Sprintf("failed to deploy Flow token contract: %s", err.Error()))
	}

	return flowToken
}

func (b *BootstrapProcedure) deployFlowFees(service, fungibleToken, flowToken flow.Address) flow.Address {
	flowFees := b.createAccount()

	contract := contracts.FlowFees(
		fungibleToken.HexWithPrefix(),
		flowToken.HexWithPrefix(),
	)

	err := b.vm.invokeMetaTransaction(
		b.ctx,
		deployFlowFeesTransaction(flowFees, service, contract),
		b.sth,
		b.programs,
	)
	if err != nil {
		panic(fmt.Sprintf("failed to deploy fees contract: %s", err.Error()))
	}

	return flowFees
}

func (b *BootstrapProcedure) deployStorageFees(service, fungibleToken, flowToken flow.Address) {
	contract := contracts.FlowStorageFees(
		fungibleToken.HexWithPrefix(),
		flowToken.HexWithPrefix(),
	)

	// deploy storage fees contract on the service account
	err := b.vm.invokeMetaTransaction(
		b.ctx,
		deployStorageFeesTransaction(service, contract),
		b.sth,
		b.programs,
	)
	if err != nil {
		panic(fmt.Sprintf("failed to deploy storage fees contract: %s", err.Error()))
	}
}

func (b *BootstrapProcedure) deployServiceAccount(service, fungibleToken, flowToken, feeContract flow.Address) {
	contract := contracts.FlowServiceAccount(
		fungibleToken.HexWithPrefix(),
		flowToken.HexWithPrefix(),
		feeContract.HexWithPrefix(),
		service.HexWithPrefix(),
	)

	err := b.vm.invokeMetaTransaction(
		b.ctx,
		deployContractTransaction(service, contract, "FlowServiceAccount"),
		b.sth,
		b.programs,
	)
	if err != nil {
		panic(fmt.Sprintf("failed to deploy service account contract: %s", err.Error()))
	}
}

func (b *BootstrapProcedure) mintInitialTokens(
	service, fungibleToken, flowToken flow.Address,
	initialSupply cadence.UFix64,
) {
	err := b.vm.invokeMetaTransaction(
		b.ctx,
		mintFlowTokenTransaction(fungibleToken, flowToken, service, initialSupply),
		b.sth,
		b.programs,
	)
	if err != nil {
		panic(fmt.Sprintf("failed to mint initial token supply: %s", err.Error()))
	}
}

func (b *BootstrapProcedure) setupFees(
	service flow.Address,
	transactionFee,
	addressCreationFee,
	minimumStorageReservation cadence.UFix64,
) {
	err := b.vm.invokeMetaTransaction(
		b.ctx,
		setupFeesTransaction(service, transactionFee, addressCreationFee, minimumStorageReservation),
		b.sth,
		b.programs,
	)
	if err != nil {
		panic(fmt.Sprintf("failed to setup fees: %s", err.Error()))
	}
}

func (b *BootstrapProcedure) setupStorageForServiceAccounts(
	service, fungibleToken, flowToken, feeContract flow.Address,
) {
	err := b.vm.invokeMetaTransaction(
		b.ctx,
		setupStorageForServiceAccountsTransaction(service, fungibleToken, flowToken, feeContract),
		b.sth,
		b.programs,
	)
	if err != nil {
		panic(fmt.Sprintf("failed to setup storage for service accounts: %s", err.Error()))
	}
}

const deployContractTransactionTemplate = `
transaction {
  prepare(signer: AuthAccount) {
    signer.contracts.add(name: "%s", code: "%s".decodeHex())
  }
}
`

const deployFlowTokenTransactionTemplate = `
transaction {
  prepare(flowTokenAccount: AuthAccount, serviceAccount: AuthAccount) {
    let adminAccount = serviceAccount
    flowTokenAccount.contracts.add(name: "FlowToken", code: "%s".decodeHex(), adminAccount: adminAccount)
  }
}
`

const deployFlowFeesTransactionTemplate = `
transaction {
  prepare(flowFeesAccount: AuthAccount, serviceAccount: AuthAccount) {
    let adminAccount = serviceAccount
    flowFeesAccount.contracts.add(name: "FlowFees", code: "%s".decodeHex(), adminAccount: adminAccount)
  }
}
`

const deployStorageFeesTransactionTemplate = `
transaction {
  prepare(serviceAccount: AuthAccount) {
    serviceAccount.contracts.add(name: "FlowStorageFees", code: "%s".decodeHex())
  }
}
`

const mintFlowTokenTransactionTemplate = `
import FungibleToken from 0x%s
import FlowToken from 0x%s

transaction(amount: UFix64) {

  let tokenAdmin: &FlowToken.Administrator
  let tokenReceiver: &FlowToken.Vault{FungibleToken.Receiver}

  prepare(signer: AuthAccount) {
	self.tokenAdmin = signer
	  .borrow<&FlowToken.Administrator>(from: /storage/flowTokenAdmin)
	  ?? panic("Signer is not the token admin")

	self.tokenReceiver = signer
	  .getCapability(/public/flowTokenReceiver)
	  .borrow<&FlowToken.Vault{FungibleToken.Receiver}>()
	  ?? panic("Unable to borrow receiver reference for recipient")
  }

  execute {
	let minter <- self.tokenAdmin.createNewMinter(allowedAmount: amount)
	let mintedVault <- minter.mintTokens(amount: amount)

	self.tokenReceiver.deposit(from: <-mintedVault)

	destroy minter
  }
}
`

const setupFeesTransactionTemplate = `
import FlowStorageFees, FlowServiceAccount from 0x%s

transaction(transactionFee: UFix64, accountCreationFee: UFix64, minimumStorageReservation: UFix64) {
    prepare(service: AuthAccount) {
        let serviceAdmin = service.borrow<&FlowServiceAccount.Administrator>(from: /storage/flowServiceAdmin)
            ?? panic("Could not borrow reference to the flow service admin!");

        let storageAdmin = service.borrow<&FlowStorageFees.Administrator>(from: /storage/storageFeesAdmin)
            ?? panic("Could not borrow reference to the flow storage fees admin!");

        serviceAdmin.setTransactionFee(transactionFee)
        serviceAdmin.setAccountCreationFee(accountCreationFee)
        storageAdmin.setMinimumStorageReservation(minimumStorageReservation)
    }
}
`

const setupStorageForServiceAccountsTemplate = `
import FlowServiceAccount from 0x%s
import FlowStorageFees from 0x%s
import FungibleToken from 0x%s
import FlowToken from 0x%s

// This transaction sets up storage on any auth accounts that were created before the storage fees.
// This is used during bootstrapping a local environment 
transaction() {
    prepare(service: AuthAccount, fungibleToken: AuthAccount, flowToken: AuthAccount, feeContract: AuthAccount) {
        let authAccounts = [service, fungibleToken, flowToken, feeContract]

        // take all the funds from the service account
        let tokenVault = service.borrow<&FlowToken.Vault>(from: /storage/flowTokenVault)
            ?? panic("Unable to borrow reference to the default token vault")
        
        for account in authAccounts {
            let storageReservation <- tokenVault.withdraw(amount: FlowStorageFees.minimumStorageReservation) as! @FlowToken.Vault
            let hasReceiver = account.getCapability(/public/flowTokenReceiver)!.check<&{FungibleToken.Receiver}>()
            if !hasReceiver {
                FlowServiceAccount.initDefaultToken(account)
            }
            let receiver = account.getCapability(/public/flowTokenReceiver)!.borrow<&{FungibleToken.Receiver}>()
                ?? panic("Could not borrow receiver reference to the recipient's Vault")

            receiver.deposit(from: <-storageReservation)
        }
    }
}
`

func deployContractTransaction(address flow.Address, contract []byte, contractName string) *TransactionProcedure {
	return Transaction(
		flow.NewTransactionBody().
			SetScript([]byte(fmt.Sprintf(deployContractTransactionTemplate, contractName, hex.EncodeToString(contract)))).
			AddAuthorizer(address),
		0,
	)
}

func deployFlowTokenTransaction(flowToken, service flow.Address, contract []byte) *TransactionProcedure {
	return Transaction(
		flow.NewTransactionBody().
			SetScript([]byte(fmt.Sprintf(deployFlowTokenTransactionTemplate, hex.EncodeToString(contract)))).
			AddAuthorizer(flowToken).
			AddAuthorizer(service),
		0,
	)
}

func deployFlowFeesTransaction(flowFees, service flow.Address, contract []byte) *TransactionProcedure {
	return Transaction(
		flow.NewTransactionBody().
			SetScript([]byte(fmt.Sprintf(deployFlowFeesTransactionTemplate, hex.EncodeToString(contract)))).
			AddAuthorizer(flowFees).
			AddAuthorizer(service),
		0,
	)
}

func deployStorageFeesTransaction(service flow.Address, contract []byte) *TransactionProcedure {
	return Transaction(
		flow.NewTransactionBody().
			SetScript([]byte(fmt.Sprintf(deployStorageFeesTransactionTemplate, hex.EncodeToString(contract)))).
			AddAuthorizer(service),
		0,
	)
}

func mintFlowTokenTransaction(
	fungibleToken, flowToken, service flow.Address,
	initialSupply cadence.UFix64,
) *TransactionProcedure {
	initialSupplyArg, err := jsoncdc.Encode(initialSupply)
	if err != nil {
		panic(fmt.Sprintf("failed to encode initial token supply: %s", err.Error()))
	}

	return Transaction(
		flow.NewTransactionBody().
			SetScript([]byte(fmt.Sprintf(mintFlowTokenTransactionTemplate, fungibleToken, flowToken))).
			AddArgument(initialSupplyArg).
			AddAuthorizer(service),
		0,
	)
}

func setupFeesTransaction(
	service flow.Address,
	transactionFee,
	addressCreationFee,
	minimumStorageReservation cadence.UFix64,
) *TransactionProcedure {
	transactionFeeArg, err := jsoncdc.Encode(transactionFee)
	if err != nil {
		panic(fmt.Sprintf("failed to encode transaction fee: %s", err.Error()))
	}
	addressCreationFeeArg, err := jsoncdc.Encode(addressCreationFee)
	if err != nil {
		panic(fmt.Sprintf("failed to encode address creation fee: %s", err.Error()))
	}
	minimumStorageReservationArg, err := jsoncdc.Encode(minimumStorageReservation)
	if err != nil {
		panic(fmt.Sprintf("failed to encode minimum storage reservation: %s", err.Error()))
	}

	return Transaction(
		flow.NewTransactionBody().
			SetScript([]byte(fmt.Sprintf(setupFeesTransactionTemplate, service))).
			AddArgument(transactionFeeArg).
			AddArgument(addressCreationFeeArg).
			AddArgument(minimumStorageReservationArg).
			AddAuthorizer(service),
		0,
	)
}

func setupStorageForServiceAccountsTransaction(
	service, fungibleToken, flowToken, feeContract flow.Address,
) *TransactionProcedure {
	return Transaction(
		flow.NewTransactionBody().
			SetScript([]byte(fmt.Sprintf(setupStorageForServiceAccountsTemplate, service, service, fungibleToken, flowToken))).
			AddAuthorizer(service).
			AddAuthorizer(fungibleToken).
			AddAuthorizer(flowToken).
			AddAuthorizer(feeContract),
		0,
	)
}

const (
	fungibleTokenAccountIndex = 2
	flowTokenAccountIndex     = 3
	flowFeesAccountIndex      = 4
)

func FungibleTokenAddress(chain flow.Chain) flow.Address {
	address, _ := chain.AddressAtIndex(fungibleTokenAccountIndex)
	return address
}

func FlowTokenAddress(chain flow.Chain) flow.Address {
	address, _ := chain.AddressAtIndex(flowTokenAccountIndex)
	return address
}

func FlowFeesAddress(chain flow.Chain) flow.Address {
	address, _ := chain.AddressAtIndex(flowFeesAccountIndex)
	return address
}<|MERGE_RESOLUTION|>--- conflicted
+++ resolved
@@ -20,11 +20,7 @@
 	vm       *VirtualMachine
 	ctx      Context
 	sth      *state.StateHolder
-<<<<<<< HEAD
-	programs *Programs
-=======
 	programs *programs.Programs
->>>>>>> 2b2c8e14
 	accounts *state.Accounts
 
 	// genesis parameters
@@ -110,11 +106,7 @@
 	return bootstrapProcedure
 }
 
-<<<<<<< HEAD
-func (b *BootstrapProcedure) Run(vm *VirtualMachine, ctx Context, sth *state.StateHolder, programs *Programs) error {
-=======
 func (b *BootstrapProcedure) Run(vm *VirtualMachine, ctx Context, sth *state.StateHolder, programs *programs.Programs) error {
->>>>>>> 2b2c8e14
 	b.vm = vm
 	b.ctx = NewContextFromParent(ctx, WithRestrictedDeployment(false))
 	b.sth = sth
