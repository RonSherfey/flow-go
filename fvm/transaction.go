--- conflicted
+++ resolved
@@ -180,19 +180,11 @@
 
 	// tx failed at update contract step
 	if err != nil {
-<<<<<<< HEAD
 		er := st.Rollback()
 		if er != nil {
 			panic(er)
 		}
 		i.safetyErrorCheck(err)
-		return err
-	}
-
-	i.logger.Info().Str("txHash", proc.ID.String()).Msgf("(%d) ledger interactions used by transaction", st.InteractionUsed())
-
-	// TODO: this can cause issue for fee events
-=======
 		i.logger.Info().
 			Str("txHash", proc.ID.String()).
 			Uint64("blockHeight", blockHeight).
@@ -201,7 +193,9 @@
 		return err
 	}
 
->>>>>>> e14b0aa8
+	i.logger.Info().Str("txHash", proc.ID.String()).Msgf("(%d) ledger interactions used by transaction", st.InteractionUsed())
+
+	// TODO: this can cause issue for fee events
 	proc.Events = env.getEvents()
 	proc.ServiceEvents = env.getServiceEvents()
 	proc.Logs = env.getLogs()
