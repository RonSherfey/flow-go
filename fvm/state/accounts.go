package state

import (
	"bytes"
	"errors"
	"fmt"
	"math/big"
	"sort"

	"github.com/fxamacker/cbor/v2"
	"github.com/rs/zerolog/log"

	"github.com/onflow/flow-go/engine/execution/state"
	"github.com/onflow/flow-go/ledger/common/utils"
	"github.com/onflow/flow-go/model/flow"
)

const (
	KeyExists         = "exists"
	KeyCode           = "code"
	KeyContractNames  = "contract_names"
	KeyPublicKeyCount = "public_key_count"
	KeyStorageUsed    = "storage_used"
	KeyAccountFrozen  = "frozen"
	uint64StorageSize = 8
)

var (
	ErrAccountNotFound          = errors.New("account not found")
	ErrAccountPublicKeyNotFound = errors.New("account public key not found")
)

type AccountFrozenError struct {
	Address flow.Address
}

func (e *AccountFrozenError) Error() string {
	return fmt.Sprintf("account %s is frozen", e.Address)
}

func keyPublicKey(index uint64) string {
	return fmt.Sprintf("public_key_%d", index)
}

type Accounts struct {
	state *State
}

func NewAccounts(state *State) *Accounts {
	return &Accounts{
		state: state,
	}
}

func (a *Accounts) Get(address flow.Address) (*flow.Account, error) {
	var ok bool
	var err error

	ok, err = a.Exists(address)
	if err != nil {
		return nil, err
	}

	if !ok {
		return nil, ErrAccountNotFound
	}
	contracts := make(map[string][]byte)
	contractNames, err := a.getContractNames(address)

	if err != nil {
		return nil, err
	}

	for _, name := range contractNames {
		contract, err := a.getContract(name, address)
		if err != nil {
			return nil, err
		}
		contracts[name] = contract
	}

	var publicKeys []flow.AccountPublicKey
	publicKeys, err = a.GetPublicKeys(address)
	if err != nil {
		return nil, err
	}

	return &flow.Account{
		Address:   address,
		Keys:      publicKeys,
		Contracts: contracts,
	}, nil
}

func (a *Accounts) Exists(address flow.Address) (bool, error) {
	exists, err := a.getValue(address, false, KeyExists)
	if err != nil {
		return false, newLedgerGetError(KeyExists, address, err)
	}

	if len(exists) != 0 {
		return true, nil
	}

	return false, nil
}

// Create account sets all required registers on an address.
func (a *Accounts) Create(publicKeys []flow.AccountPublicKey, newAddress flow.Address) error {
	exists, err := a.Exists(newAddress)
	if err != nil {
		return err
	}
	if exists {
		return fmt.Errorf("account with address %s already exists", newAddress.Hex())
	}

	storageUsedByStorageUsed := uint64(RegisterSize(newAddress, false, KeyStorageUsed, make([]byte, uint64StorageSize)))
	err = a.setStorageUsed(newAddress, storageUsedByStorageUsed)
	if err != nil {
		return err
	}

	// mark that this account exists
	err = a.setValue(newAddress, false, KeyExists, []byte{1})
	if err != nil {
		return fmt.Errorf("failed to update the ledger: %w", err)
	}
	return a.SetAllPublicKeys(newAddress, publicKeys)
}

func (a *Accounts) GetPublicKey(address flow.Address, keyIndex uint64) (flow.AccountPublicKey, error) {
	publicKey, err := a.getValue(address, true, keyPublicKey(keyIndex))
	if err != nil {
		return flow.AccountPublicKey{}, newLedgerGetError(keyPublicKey(keyIndex), address, err)
	}

	if len(publicKey) == 0 {
		return flow.AccountPublicKey{}, ErrAccountPublicKeyNotFound
	}

	decodedPublicKey, err := flow.DecodeAccountPublicKey(publicKey, keyIndex)
	if err != nil {
		return flow.AccountPublicKey{}, fmt.Errorf("failed to decode public key: %w", err)
	}

	return decodedPublicKey, nil
}

func (a *Accounts) GetPublicKeyCount(address flow.Address) (uint64, error) {
	countBytes, err := a.getValue(address, true, KeyPublicKeyCount)
	if err != nil {
		return 0, newLedgerGetError(KeyPublicKeyCount, address, err)
	}

	countInt := new(big.Int).SetBytes(countBytes)
	if !countInt.IsUint64() {
		return 0, fmt.Errorf(
			"retrieved public key account count bytes (hex-encoded): %x does not represent valid uint64",
			countBytes,
		)
	}

	return countInt.Uint64(), nil
}

func (a *Accounts) setPublicKeyCount(address flow.Address, count uint64) error {
	newCount := new(big.Int).SetUint64(count)

	return a.setValue(address, true, KeyPublicKeyCount, newCount.Bytes())
}

func (a *Accounts) GetPublicKeys(address flow.Address) (publicKeys []flow.AccountPublicKey, err error) {
	count, err := a.GetPublicKeyCount(address)
	if err != nil {
		return nil, fmt.Errorf("failed to get public key count of account: %w", err)
	}
	publicKeys = make([]flow.AccountPublicKey, count)

	for i := uint64(0); i < count; i++ {
		publicKey, err := a.GetPublicKey(address, i)
		if err != nil {
			return nil, err
		}

		publicKeys[i] = publicKey
	}

	return publicKeys, nil
}

func (a *Accounts) SetPublicKey(
	address flow.Address,
	keyIndex uint64,
	publicKey flow.AccountPublicKey,
) (encodedPublicKey []byte, err error) {
	err = publicKey.Validate()
	if err != nil {
		return nil, fmt.Errorf("invalid public key: %w", err)
	}

	encodedPublicKey, err = flow.EncodeAccountPublicKey(publicKey)
	if err != nil {
		return nil, fmt.Errorf("failed to encode public key: %w", err)
	}

	err = a.setValue(address, true, keyPublicKey(keyIndex), encodedPublicKey)

	return encodedPublicKey, err
}

func (a *Accounts) SetAllPublicKeys(address flow.Address, publicKeys []flow.AccountPublicKey) error {
	for i, publicKey := range publicKeys {
		_, err := a.SetPublicKey(address, uint64(i), publicKey)
		if err != nil {
			return err
		}
	}

	count := uint64(len(publicKeys)) // len returns int and this will not exceed uint64

	return a.setPublicKeyCount(address, count)
}

func (a *Accounts) AppendPublicKey(address flow.Address, publicKey flow.AccountPublicKey) error {
	count, err := a.GetPublicKeyCount(address)
	if err != nil {
		return err
	}

	_, err = a.SetPublicKey(address, count, publicKey)
	if err != nil {
		return err
	}

	return a.setPublicKeyCount(address, count+1)
}

func contractKey(contractName string) string {
	return fmt.Sprintf("%s.%s", KeyCode, contractName)
}

func (a *Accounts) getContract(contractName string, address flow.Address) ([]byte, error) {

	contract, err := a.getValue(address,
		true,
		contractKey(contractName))
	if err != nil {
		return nil, newLedgerGetError(contractName, address, err)
	}

	log.Debug().
		Str("address", address.String()).
		Str("contract", contractName).
		Int("contract_len", len(contract)).
		Msg(fmt.Sprintf("a contract returned for %s.%s", address.String(), contractName))

	return contract, nil
}

func (a *Accounts) setContract(contractName string, address flow.Address, contract []byte) error {
	ok, err := a.Exists(address)
	if err != nil {
		return err
	}

	if !ok {
		return fmt.Errorf("account with address %s does not exist", address)
	}

	var prevContract []byte
	prevContract, err = a.getValue(address, true, contractKey(contractName))
	if err != nil {
		return fmt.Errorf("cannot retreive previous contract: %w", err)
	}

	// skip updating if the new contract equals the old
	if bytes.Equal(prevContract, contract) {
		return nil
	}

	err = a.setValue(address, true, contractKey(contractName), contract)
	if err != nil {
		return err
	}

	return nil
}

func newLedgerGetError(key string, address flow.Address, err error) error {
	return fmt.Errorf("failed to read key %s on account %s: %w", key, address, err)
}

func (a *Accounts) setContractNames(contractNames contractNames, address flow.Address) error {
	ok, err := a.Exists(address)
	if err != nil {
		return err
	}

	if !ok {
		return fmt.Errorf("account with address %s does not exist", address)
	}
	var buf bytes.Buffer
	cborEncoder := cbor.NewEncoder(&buf)
	err = cborEncoder.Encode(contractNames)
	if err != nil {
		return fmt.Errorf("cannot encode contract names")
	}
	newContractNames := buf.Bytes()

	var prevContractNames []byte
	prevContractNames, err = a.getValue(address, true, KeyContractNames)
	if err != nil {
		return fmt.Errorf("cannot retrieve current contract names: %w", err)
	}

	// skip updating if the new contract names equal the old
	if bytes.Equal(prevContractNames, newContractNames) {
		return nil
	}

	return a.setValue(address, true, KeyContractNames, newContractNames)
}

// GetStorageUsed returns the amount of storage used in bytes by this account
func (a *Accounts) GetStorageUsed(address flow.Address) (uint64, error) {
	storageUsedRegister, err := a.getValue(address, false, KeyStorageUsed)
	if err != nil {
		return 0, err
	}

	if len(storageUsedRegister) != uint64StorageSize {
		return 0, fmt.Errorf("account %s storage used is not initialized or not initialized correctly", address.Hex())
	}

	storageUsed, _, err := utils.ReadUint64(storageUsedRegister)
	if err != nil {
		return 0, err
	}
	return storageUsed, nil
}

func (a *Accounts) setStorageUsed(address flow.Address, used uint64) error {
	usedBinary := utils.Uint64ToBinary(used)
	return a.setValue(address, false, KeyStorageUsed, usedBinary)
}

func (a *Accounts) GetValue(address flow.Address, key string) (flow.RegisterValue, error) {
	return a.getValue(address, false, key)
}

func (a *Accounts) getValue(address flow.Address, isController bool, key string) (flow.RegisterValue, error) {
	if isController {
		return a.state.Get(string(address.Bytes()), string(address.Bytes()), key)
	}
	return a.state.Get(string(address.Bytes()), "", key)
}

// SetValue sets a value in address' storage
func (a *Accounts) SetValue(address flow.Address, key string, value flow.RegisterValue) error {
	return a.setValue(address, false, key, value)
}

func (a *Accounts) setValue(address flow.Address, isController bool, key string, value flow.RegisterValue) error {
	err := a.updateRegisterSizeChange(address, isController, key, value)
	if err != nil {
		return fmt.Errorf("failed to update storage used by key %s on account %s: %w", key, address, err)
	}

	if isController {
		return a.state.Set(string(address.Bytes()), string(address.Bytes()), key, value)
	}
	return a.state.Set(string(address.Bytes()), "", key, value)
}

func (a *Accounts) updateRegisterSizeChange(address flow.Address, isController bool, key string, value flow.RegisterValue) error {
	if key == KeyStorageUsed {
		// size of this register is always uint64StorageSize
		// don't double check this to save time and prevent recursion
		return nil
	}
	oldValue, err := a.getValue(address, isController, key)
	if err != nil {
		return err
	}

	sizeChange := int64(RegisterSize(address, isController, key, value) - RegisterSize(address, isController, key, oldValue))
	if sizeChange == 0 {
		// register size has not changed. Nothing to do
		return nil
	}

	oldSize, err := a.GetStorageUsed(address)
	if err != nil {
		return err
	}

	// two paths to avoid casting uint to int
	var newSize uint64
	if sizeChange < 0 {
		absChange := uint64(-sizeChange)
		if absChange > oldSize {
			// should never happen
			return fmt.Errorf("storage used by key %s on account %s would be negative", key, address.Hex())
		}
		newSize = oldSize - absChange
	} else {
		absChange := uint64(sizeChange)
		newSize = oldSize + absChange
	}

	// this puts us back in the setValue method.
	// The difference is that storage_used update exits early from this function so there isn't any recursion.
	return a.setStorageUsed(address, newSize)
}

func RegisterSize(address flow.Address, isController bool, key string, value flow.RegisterValue) int {
	if len(value) == 0 {
		// registers with empty value won't (or don't) exist when stored
		return 0
	}

	var registerID flow.RegisterID
	if isController {
		registerID = flow.NewRegisterID(string(address.Bytes()), string(address.Bytes()), key)
	} else {
		registerID = flow.NewRegisterID(string(address.Bytes()), "", key)
	}
	registerKey := state.RegisterIDToKey(registerID)
	return registerKey.Size() + len(value)
}

// TODO replace with touch
// TODO handle errors
func (a *Accounts) touch(address flow.Address, isController bool, key string) {
	if isController {
		_, _ = a.state.Get(string(address.Bytes()), string(address.Bytes()), key)
		return
	}
	_, _ = a.state.Get(string(address.Bytes()), "", key)
}

func (a *Accounts) TouchContract(contractName string, address flow.Address) {
	contractNames, err := a.getContractNames(address)
	if err != nil {
		panic(err)
	}
	if contractNames.Has(contractName) {
		a.touch(address,
			true,
			contractKey(contractName))
	}
}

// GetContractNames gets a sorted list of names of contracts deployed on an address
func (a *Accounts) GetContractNames(address flow.Address) ([]string, error) {
	return a.getContractNames(address)
}

func (a *Accounts) getContractNames(address flow.Address) (contractNames, error) {
	encContractNames, err := a.getValue(address, true, KeyContractNames)
	if err != nil {
		return nil, fmt.Errorf("cannot get deployed contract names: %w", err)
	}
	identifiers := make([]string, 0)
	if len(encContractNames) > 0 {
		buf := bytes.NewReader(encContractNames)
		cborDecoder := cbor.NewDecoder(buf)
		err = cborDecoder.Decode(&identifiers)
		if err != nil {
			return nil, fmt.Errorf("cannot decode deployed contract names %x: %w", encContractNames, err)
		}
	}
	return identifiers, nil
}

func (a *Accounts) GetContract(contractName string, address flow.Address) ([]byte, error) {
	contractNames, err := a.getContractNames(address)
	if err != nil {
		return nil, err
	}
	if !contractNames.Has(contractName) {
		return nil, nil
	}
	return a.getContract(contractName, address)
}

func (a *Accounts) SetContract(contractName string, address flow.Address, contract []byte) error {
	contractNames, err := a.getContractNames(address)
	if err != nil {
		return err
	}
	err = a.setContract(contractName, address, contract)
	if err != nil {
		return err
	}
	contractNames.add(contractName)
	return a.setContractNames(contractNames, address)
}

func (a *Accounts) DeleteContract(contractName string, address flow.Address) error {
	contractNames, err := a.getContractNames(address)
	if err != nil {
		return err
	}
	if !contractNames.Has(contractName) {
		return nil
	}
	err = a.setContract(contractName, address, nil)
	if err != nil {
		return err
	}
	contractNames.remove(contractName)
	return a.setContractNames(contractNames, address)
}

func (a *Accounts) GetAccountFrozen(address flow.Address) (bool, error) {
	frozen, err := a.getValue(address, false, KeyAccountFrozen)
	if err != nil {
		return false, newLedgerGetError(KeyAccountFrozen, address, err)
	}

	if len(frozen) == 0 {
		return false, err
	}

	return frozen[0] != 0, nil
}

func (a *Accounts) SetAccountFrozen(address flow.Address, frozen bool) error {

	val := make([]byte, 1) //zero value for byte is 0
	if frozen {
		val[0] = 1
	}

	return a.setValue(address, false, KeyAccountFrozen, val)
}

// handy function to error out if account is frozen
func (a *Accounts) CheckAccountNotFrozen(address flow.Address) error {
	frozen, err := a.GetAccountFrozen(address)
	if err != nil {
<<<<<<< HEAD
		return fmt.Errorf("cannot check acount free status: %w", err)
=======
		return fmt.Errorf("cannot check acount freeze status: %w", err)
>>>>>>> bd2cbb2d
	}
	if frozen {
		return &AccountFrozenError{Address: address}
	}
	return nil
}

// contractNames container for a list of contract names. Should always be sorted.
// To ensure this, don't sort while reading it from storage, but sort it while adding/removing elements
type contractNames []string

func (l contractNames) Has(contractNames string) bool {
	i := sort.SearchStrings(l, contractNames)
	return i != len(l) && l[i] == contractNames
}
func (l *contractNames) add(contractNames string) {
	i := sort.SearchStrings(*l, contractNames)
	if i != len(*l) && (*l)[i] == contractNames {
		// list already contains element
		return
	}
	*l = append(*l, "")
	copy((*l)[i+1:], (*l)[i:])
	(*l)[i] = contractNames
}
func (l *contractNames) remove(contractName string) {
	i := sort.SearchStrings(*l, contractName)
	if i == len(*l) || (*l)[i] != contractName {
		// list does not contain the element
		return
	}
	*l = append((*l)[:i], (*l)[i+1:]...)
}<|MERGE_RESOLUTION|>--- conflicted
+++ resolved
@@ -541,11 +541,7 @@
 func (a *Accounts) CheckAccountNotFrozen(address flow.Address) error {
 	frozen, err := a.GetAccountFrozen(address)
 	if err != nil {
-<<<<<<< HEAD
-		return fmt.Errorf("cannot check acount free status: %w", err)
-=======
 		return fmt.Errorf("cannot check acount freeze status: %w", err)
->>>>>>> bd2cbb2d
 	}
 	if frozen {
 		return &AccountFrozenError{Address: address}
