--- conflicted
+++ resolved
@@ -549,50 +549,28 @@
 }
 
 func (e *transactionEnv) CreateAccount(payer runtime.Address) (address runtime.Address, err error) {
-<<<<<<< HEAD
-=======
+	flowAddress, err := e.addressGenerator.NextAddress()
+	if err != nil {
+		return address, err
+	}
+
+	err = e.accounts.Create(nil, flowAddress)
+	if err != nil {
+		// TODO: improve error passing https://github.com/onflow/cadence/issues/202
+		return address, err
+	}
+
 	if e.ctx.ServiceAccountEnabled {
 		err = e.vm.invokeMetaTransaction(
 			e.ctx,
-			deductAccountCreationFeeTransaction(
-				flow.Address(payer),
-				e.ctx.Chain.ServiceAddress(),
-				e.ctx.RestrictedAccountCreationEnabled,
-			),
-			e.st,
-		)
-		if err != nil {
-			// TODO: improve error passing https://github.com/onflow/cadence/issues/202
-			return address, err
-		}
-	}
-
->>>>>>> a8948e97
-	flowAddress, err := e.addressGenerator.NextAddress()
-	if err != nil {
-		return address, err
-	}
-
-	err = e.accounts.Create(nil, flowAddress)
-	if err != nil {
-		// TODO: improve error passing https://github.com/onflow/cadence/issues/202
-		return address, err
-	}
-
-	if e.ctx.ServiceAccountEnabled {
-		err = e.vm.invokeMetaTransaction(
-			e.ctx,
-<<<<<<< HEAD
 			initAccountTransaction(
 				flow.Address(payer),
 				flowAddress,
 				e.ctx.Chain.ServiceAddress(),
 				e.ctx.RestrictedAccountCreationEnabled),
 			e.ledger,
-=======
 			initFlowTokenTransaction(flowAddress, e.ctx.Chain.ServiceAddress()),
 			e.st,
->>>>>>> a8948e97
 		)
 		if err != nil {
 			// TODO: improve error passing https://github.com/onflow/cadence/issues/202
