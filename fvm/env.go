package fvm

import (
	"encoding/binary"
	"errors"
	"fmt"
	"math/rand"
	"time"

	"github.com/onflow/cadence"
	jsoncdc "github.com/onflow/cadence/encoding/json"
	"github.com/onflow/cadence/runtime"
	"github.com/onflow/cadence/runtime/ast"
	"github.com/onflow/cadence/runtime/common"
	"github.com/onflow/cadence/runtime/interpreter"
	"github.com/opentracing/opentracing-go"
	traceLog "github.com/opentracing/opentracing-go/log"

	fvmEvent "github.com/onflow/flow-go/fvm/event"
	"github.com/onflow/flow-go/fvm/handler"
	"github.com/onflow/flow-go/fvm/programs"
	"github.com/onflow/flow-go/fvm/state"
	"github.com/onflow/flow-go/model/flow"
	"github.com/onflow/flow-go/module/trace"
	"github.com/onflow/flow-go/storage"

	"github.com/onflow/flow-go-sdk/crypto"
)

var _ runtime.Interface = &hostEnv{}
var _ runtime.HighLevelStorage = &hostEnv{}

type hostEnv struct {
	ctx                Context
	sth                *state.StateHolder
	vm                 *VirtualMachine
	accounts           *state.Accounts
	contracts          *handler.ContractHandler
	programs           *handler.ProgramsHandler
	addressGenerator   flow.AddressGenerator
	uuidGenerator      *state.UUIDGenerator
	metrics            runtime.Metrics
	events             []flow.Event
	serviceEvents      []flow.Event
	totalEventByteSize uint64
	logs               []string
	totalGasUsed       uint64
	transactionEnv     *transactionEnv
	rng                *rand.Rand
}

<<<<<<< HEAD
func (e *hostEnv) Hash(data []byte, hashAlgorithm string) ([]byte, error) {
	if e.isTraceable() {
		sp := e.ctx.Tracer.StartSpanFromParent(e.transactionEnv.traceSpan, trace.FVMEnvHash)
		defer sp.Finish()
	}
	hasher, err := crypto.NewHasher(crypto.StringToHashAlgorithm(hashAlgorithm))
	if err != nil {
		panic(fmt.Errorf("cannot create hasher: %w", err))
	}
	return hasher.ComputeHash(data), nil
}

func newEnvironment(ctx Context, vm *VirtualMachine, sth *state.StateHolder, programs *Programs) (*hostEnv, error) {
=======
func newEnvironment(ctx Context, vm *VirtualMachine, sth *state.StateHolder, programs *programs.Programs) (*hostEnv, error) {
>>>>>>> 2b2c8e14
	accounts := state.NewAccounts(sth)
	generator, err := state.NewStateBoundAddressGenerator(sth, ctx.Chain)
	if err != nil {
		return nil, err
	}

	contracts := handler.NewContractHandler(accounts,
		ctx.RestrictedDeploymentEnabled,
		[]runtime.Address{runtime.Address(ctx.Chain.ServiceAddress())})

	uuidGenerator := state.NewUUIDGenerator(sth)
<<<<<<< HEAD
=======

	programsHandler := handler.NewProgramsHandler(
		programs, sth,
	)
>>>>>>> 2b2c8e14

	env := &hostEnv{
		ctx:                ctx,
		sth:                sth,
		vm:                 vm,
		metrics:            &noopMetricsCollector{},
		accounts:           accounts,
		contracts:          contracts,
		addressGenerator:   generator,
		uuidGenerator:      uuidGenerator,
		totalEventByteSize: uint64(0),
		programs:           programsHandler,
	}

	if ctx.BlockHeader != nil {
		env.seedRNG(ctx.BlockHeader)
	}

	if ctx.Metrics != nil {
		env.metrics = &metricsCollector{ctx.Metrics}
	}

	return env, nil
}

func (e *hostEnv) seedRNG(header *flow.Header) {
	// Seed the random number generator with entropy created from the block header ID. The random number generator will
	// be used by the UnsafeRandom function.
	id := header.ID()
	source := rand.NewSource(int64(binary.BigEndian.Uint64(id[:])))
	e.rng = rand.New(source)
}

func (e *hostEnv) setTransaction(tx *flow.TransactionBody, txIndex uint32) {
	e.transactionEnv = newTransactionEnv(
		e.vm,
		e.ctx,
		e.sth,
		e.programs,
		e.accounts,
		e.contracts,
		e.addressGenerator,
		tx,
		txIndex,
	)
}

func (e *hostEnv) setTraceSpan(span opentracing.Span) {
	e.transactionEnv.traceSpan = span
}

func (e *hostEnv) getEvents() []flow.Event {
	return e.events
}

func (e *hostEnv) getServiceEvents() []flow.Event {
	return e.serviceEvents
}

func (e *hostEnv) getLogs() []string {
	return e.logs
}

func (e *hostEnv) isTraceable() bool {
	return e.ctx.Tracer != nil && e.transactionEnv != nil && e.transactionEnv.traceSpan != nil
}

func (e *hostEnv) GetValue(owner, key []byte) ([]byte, error) {
	if e.isTraceable() {
		sp := e.ctx.Tracer.StartSpanFromParent(e.transactionEnv.traceSpan, trace.FVMEnvGetValue)
		sp.LogFields(
			traceLog.String("owner", string(owner)),
			traceLog.String("key", string(key)),
		)
		defer sp.Finish()
	}

	v, _ := e.accounts.GetValue(
		flow.BytesToAddress(owner),
		string(key),
	)
	return v, nil
}

func (e *hostEnv) SetValue(owner, key, value []byte) error {
	if e.isTraceable() {
		sp := e.ctx.Tracer.StartSpanFromParent(e.transactionEnv.traceSpan, trace.FVMEnvSetValue)
		defer sp.Finish()
	}

	return e.accounts.SetValue(
		flow.BytesToAddress(owner),
		string(key),
		value,
	)
}

func (e *hostEnv) ValueExists(owner, key []byte) (exists bool, err error) {
	if e.isTraceable() {
		sp := e.ctx.Tracer.StartSpanFromParent(e.transactionEnv.traceSpan, trace.FVMEnvValueExists)
		defer sp.Finish()
	}

	v, err := e.GetValue(owner, key)
	if err != nil {
		return false, err
	}

	return len(v) > 0, nil
}

func (e *hostEnv) GetStorageUsed(address common.Address) (value uint64, err error) {
	if e.isTraceable() {
		sp := e.ctx.Tracer.StartSpanFromParent(e.transactionEnv.traceSpan, trace.FVMEnvGetStorageUsed)
		defer sp.Finish()
	}

	return e.accounts.GetStorageUsed(flow.BytesToAddress(address.Bytes()))
}

func (e *hostEnv) GetStorageCapacity(address common.Address) (value uint64, err error) {
	if e.isTraceable() {
		sp := e.ctx.Tracer.StartSpanFromParent(e.transactionEnv.traceSpan, trace.FVMEnvGetStorageCapacity)
		defer sp.Finish()
	}

	script := getStorageCapacityScript(flow.BytesToAddress(address.Bytes()), e.ctx.Chain.ServiceAddress())

	err = e.vm.Run(
		e.ctx,
		script,
		e.sth.State().View(),
<<<<<<< HEAD
		e.programs,
=======
		e.programs.Programs,
>>>>>>> 2b2c8e14
	)
	if err != nil {
		return 0, err
	}

	var capacity uint64
	// TODO: Figure out how to handle this error. Currently if a runtime error occurs, storage capacity will be 0.
	// 1. An error will occur if user has removed their FlowToken.Vault -- should this be allowed?
	// 2. There will also be an error in case the accounts balance times megabytesPerFlow constant overflows,
	//		which shouldn't happen unless the the price of storage is reduced at least 100 fold
	// 3. Any other error indicates a bug in our implementation. How can we reliably check the Cadence error?
	if script.Err == nil {
		// Return type is actually a UFix64 with the unit of megabytes so some conversion is necessary
		// divide the unsigned int by (1e8 (the scale of Fix64) / 1e6 (for mega)) to get bytes (rounded down)
		capacity = script.Value.ToGoValue().(uint64) / 100
	}

	return capacity, nil
}

func (e *hostEnv) GetAccountBalance(address common.Address) (value uint64, err error) {
	if e.isTraceable() {
		sp := e.ctx.Tracer.StartSpanFromParent(e.transactionEnv.traceSpan, trace.FVMEnvGetAccountBalance)
		defer sp.Finish()
	}

	script := getFlowTokenBalanceScript(flow.BytesToAddress(address.Bytes()), e.ctx.Chain.ServiceAddress())

	err = e.vm.Run(
		e.ctx,
		script,
		e.sth.State().View(),
<<<<<<< HEAD
		e.programs,
=======
		e.programs.Programs,
>>>>>>> 2b2c8e14
	)
	if err != nil {
		return 0, err
	}

	var balance uint64
	// TODO: Figure out how to handle this error. Currently if a runtime error occurs, balance will be 0.
	// 1. An error will occur if user has removed their FlowToken.Vault -- should this be allowed?
	// 2. Any other error indicates a bug in our implementation. How can we reliably check the Cadence error?
	if script.Err == nil {
		balance = script.Value.ToGoValue().(uint64)
	}

	return balance, nil
}

func (e *hostEnv) ResolveLocation(
	identifiers []runtime.Identifier,
	location runtime.Location,
) ([]runtime.ResolvedLocation, error) {
	if e.isTraceable() {
		sp := e.ctx.Tracer.StartSpanFromParent(e.transactionEnv.traceSpan, trace.FVMEnvResolveLocation)
		defer sp.Finish()
	}
	addressLocation, isAddress := location.(common.AddressLocation)

	// if the location is not an address location, e.g. an identifier location (`import Crypto`),
	// then return a single resolved location which declares all identifiers.

	if !isAddress {
		return []runtime.ResolvedLocation{
			{
				Location:    location,
				Identifiers: identifiers,
			},
		}, nil
	}

	// if the location is an address,
	// and no specific identifiers where requested in the import statement,
	// then fetch all identifiers at this address

	if len(identifiers) == 0 {
		address := flow.Address(addressLocation.Address)

		err := e.accounts.CheckAccountNotFrozen(address)
		if err != nil {
			return nil, fmt.Errorf("resolve location: %w", err)
		}

		contractNames, err := e.contracts.GetContractNames(addressLocation.Address)
		if err != nil {
			panic(err)
		}

		// if there are no contractNames deployed,
		// then return no resolved locations

		if len(contractNames) == 0 {
			return nil, nil
		}

		identifiers = make([]ast.Identifier, len(contractNames))

		for i := range identifiers {
			identifiers[i] = runtime.Identifier{
				Identifier: contractNames[i],
			}
		}
	}

	// return one resolved location per identifier.
	// each resolved location is an address contract location

	resolvedLocations := make([]runtime.ResolvedLocation, len(identifiers))
	for i := range resolvedLocations {
		identifier := identifiers[i]
		resolvedLocations[i] = runtime.ResolvedLocation{
			Location: common.AddressLocation{
				Address: addressLocation.Address,
				Name:    identifier.Identifier,
			},
			Identifiers: []runtime.Identifier{identifier},
		}
	}

	return resolvedLocations, nil
}

func (e *hostEnv) GetCode(location runtime.Location) ([]byte, error) {
	if e.isTraceable() {
		sp := e.ctx.Tracer.StartSpanFromParent(e.transactionEnv.traceSpan, trace.FVMEnvGetCode)
		defer sp.Finish()
	}

	contractLocation, ok := location.(common.AddressLocation)
	if !ok {
		return nil, fmt.Errorf("can only get code for an account contract (an AddressLocation)")
	}

	address := flow.BytesToAddress(contractLocation.Address.Bytes())

	err := e.accounts.CheckAccountNotFrozen(address)
	if err != nil {
		return nil, fmt.Errorf("get code: %w", err)
	}

	return e.contracts.GetContract(contractLocation.Address, contractLocation.Name)
}

func (e *hostEnv) GetProgram(location common.Location) (*interpreter.Program, error) {
	if e.isTraceable() {
		sp := e.ctx.Tracer.StartSpanFromParent(e.transactionEnv.traceSpan, trace.FVMEnvGetProgram)
		defer sp.Finish()
	}

	if addressLocation, ok := location.(common.AddressLocation); ok {
		address := flow.BytesToAddress(addressLocation.Address.Bytes())

		freezeError := e.accounts.CheckAccountNotFrozen(address)

		if freezeError != nil {
			return nil, freezeError
		}
	}

	program, has := e.programs.Get(location)
	if has {
		return program, nil
	}

	return nil, nil
}

func (e *hostEnv) SetProgram(location common.Location, program *interpreter.Program) error {
	if e.isTraceable() {
		sp := e.ctx.Tracer.StartSpanFromParent(e.transactionEnv.traceSpan, trace.FVMEnvSetProgram)
		defer sp.Finish()
	}

	return e.programs.Set(location, program)
}

func (e *hostEnv) ProgramLog(message string) error {
	if e.isTraceable() {
		sp := e.ctx.Tracer.StartSpanFromParent(e.transactionEnv.traceSpan, trace.FVMEnvProgramLog)
		defer sp.Finish()
	}

	if e.ctx.CadenceLoggingEnabled {
		e.logs = append(e.logs, message)
	}
	return nil
}

func (e *hostEnv) EmitEvent(event cadence.Event) error {
	if e.isTraceable() {
		sp := e.ctx.Tracer.StartSpanFromParent(e.transactionEnv.traceSpan, trace.FVMEnvEmitEvent)
		defer sp.Finish()
	}

	if e.transactionEnv == nil {
		return errors.New("emitting events is not supported")
	}

	payload, err := jsoncdc.Encode(event)
	if err != nil {
		return fmt.Errorf("failed to json encode a cadence event: %w", err)
	}

	e.totalEventByteSize += uint64(len(payload))

	// skip limit if payer is service account
	if e.transactionEnv.tx.Payer != e.ctx.Chain.ServiceAddress() {
		if e.totalEventByteSize > e.ctx.EventCollectionByteSizeLimit {
			return &EventLimitExceededError{
				TotalByteSize: e.totalEventByteSize,
				Limit:         e.ctx.EventCollectionByteSizeLimit,
			}
		}
	}

	flowEvent := flow.Event{
		Type:             flow.EventType(event.EventType.ID()),
		TransactionID:    e.transactionEnv.TxID(),
		TransactionIndex: e.transactionEnv.TxIndex(),
		EventIndex:       uint32(len(e.events)),
		Payload:          payload,
	}

	if fvmEvent.IsServiceEvent(event, e.ctx.Chain) {
		e.serviceEvents = append(e.serviceEvents, flowEvent)
	}

	e.events = append(e.events, flowEvent)
	return nil
}

func (e *hostEnv) GenerateUUID() (uint64, error) {
	if e.isTraceable() {
		sp := e.ctx.Tracer.StartSpanFromParent(e.transactionEnv.traceSpan, trace.FVMEnvGenerateUUID)
		defer sp.Finish()
	}

	// TODO add not supported
	uuid, err := e.uuidGenerator.GenerateUUID()
	return uuid, err
}

func (e *hostEnv) GetComputationLimit() uint64 {
	if e.transactionEnv != nil {
		return e.transactionEnv.GetComputationLimit()
	}

	return e.ctx.GasLimit
}

func (e *hostEnv) SetComputationUsed(used uint64) error {
	e.totalGasUsed = used
	return nil
}

func (e *hostEnv) SetAccountFrozen(address common.Address, frozen bool) error {

	flowAddress := flow.Address(address)

	if flowAddress == e.ctx.Chain.ServiceAddress() {
		return fmt.Errorf("cannot freeze service account")
	}

	if !e.transactionEnv.isAuthorizerServiceAccount() {
		return fmt.Errorf("SetAccountFrozen can only be used in transactions authorized by service account")
	}

	err := e.accounts.SetAccountFrozen(flowAddress, frozen)
	if err != nil {
		return fmt.Errorf("cannot set account [%s] frozen [%t]: %w", flowAddress, frozen, err)
	}
	return nil
}

func (e *hostEnv) DecodeArgument(b []byte, t cadence.Type) (cadence.Value, error) {
	if e.isTraceable() {
		sp := e.ctx.Tracer.StartSpanFromParent(e.transactionEnv.traceSpan, trace.FVMEnvDecodeArgument)
		defer sp.Finish()
	}

	return jsoncdc.Decode(b)
}

func (e *hostEnv) Events() []flow.Event {
	return e.events
}

func (e *hostEnv) Logs() []string {
	return e.logs
}

func (e *hostEnv) Hash(data []byte, hashAlgorithm runtime.HashAlgorithm) ([]byte, error) {
	if e.isTraceable() {
		sp := e.ctx.Tracer.StartSpanFromParent(e.transactionEnv.traceSpan, trace.FVMEnvHash)
		defer sp.Finish()
	}

	hashAlgo := RuntimeToCryptoHashingAlgorithm(hashAlgorithm)
	if hashAlgo == crypto.UnknownHashAlgorithm {
		panic(fmt.Errorf("unknown hash algorithm: %s", hashAlgorithm))
	}

	hasher, err := crypto.NewHasher(hashAlgo)
	if err != nil {
		panic(fmt.Errorf("cannot create hasher: %w", err))
	}

	return hasher.ComputeHash(data), nil
}

func (e *hostEnv) VerifySignature(
	signature []byte,
	tag string,
	signedData []byte,
	publicKey []byte,
	signatureAlgorithm runtime.SignatureAlgorithm,
	hashAlgorithm runtime.HashAlgorithm,
) (bool, error) {
	if e.isTraceable() {
		sp := e.ctx.Tracer.StartSpanFromParent(e.transactionEnv.traceSpan, trace.FVMEnvVerifySignature)
		defer sp.Finish()
	}

	valid, err := verifySignatureFromRuntime(
		e.ctx.SignatureVerifier,
		signature,
		tag,
		signedData,
		publicKey,
		signatureAlgorithm,
		hashAlgorithm,
	)

	if err != nil {
		return false, err
	}

	return valid, nil
}

func (e *hostEnv) HighLevelStorageEnabled() bool {
	return e.ctx.SetValueHandler != nil
}

func (e *hostEnv) SetCadenceValue(owner common.Address, key string, value cadence.Value) error {
	return e.ctx.SetValueHandler(flow.Address(owner), key, value)
}

// Block Environment Functions

// GetCurrentBlockHeight returns the current block height.
func (e *hostEnv) GetCurrentBlockHeight() (uint64, error) {
	if e.isTraceable() {
		sp := e.ctx.Tracer.StartSpanFromParent(e.transactionEnv.traceSpan, trace.FVMEnvGetCurrentBlockHeight)
		defer sp.Finish()
	}

	if e.ctx.BlockHeader == nil {
		return 0, errors.New("getting the current block height is not supported")
	}
	return e.ctx.BlockHeader.Height, nil
}

// UnsafeRandom returns a random uint64, where the process of random number derivation is not cryptographically
// secure.
func (e *hostEnv) UnsafeRandom() (uint64, error) {
	if e.isTraceable() {
		sp := e.ctx.Tracer.StartSpanFromParent(e.transactionEnv.traceSpan, trace.FVMEnvUnsafeRandom)
		defer sp.Finish()
	}

	if e.rng == nil {
		return 0, errors.New("unsafe random is not supported")
	}
	buf := make([]byte, 8)
	_, _ = e.rng.Read(buf) // Always succeeds, no need to check error
	return binary.LittleEndian.Uint64(buf), nil
}

func runtimeBlockFromHeader(header *flow.Header) runtime.Block {
	return runtime.Block{
		Height:    header.Height,
		View:      header.View,
		Hash:      runtime.BlockHash(header.ID()),
		Timestamp: header.Timestamp.UnixNano(),
	}
}

// GetBlockAtHeight returns the block at the given height.
func (e *hostEnv) GetBlockAtHeight(height uint64) (runtime.Block, bool, error) {
	if e.isTraceable() {
		sp := e.ctx.Tracer.StartSpanFromParent(e.transactionEnv.traceSpan, trace.FVMEnvGetBlockAtHeight)
		defer sp.Finish()
	}

	if e.ctx.Blocks == nil {
		return runtime.Block{}, false, errors.New("getting block information is not supported")
	}

	if e.ctx.BlockHeader != nil && height == e.ctx.BlockHeader.Height {
		return runtimeBlockFromHeader(e.ctx.BlockHeader), true, nil
	}

	header, err := e.ctx.Blocks.ByHeightFrom(height, e.ctx.BlockHeader)
	// TODO: remove dependency on storage
	if errors.Is(err, storage.ErrNotFound) {
		return runtime.Block{}, false, nil
	} else if err != nil {
		// TODO: improve error passing https://github.com/onflow/cadence/issues/202
		return runtime.Block{}, false, fmt.Errorf("unexpected failure of GetBlockAtHeight, height %v: %w", height, err)
	}

	// TODO: improve error passing https://github.com/onflow/cadence/issues/202
	return runtimeBlockFromHeader(header), true, nil
}

// Transaction Environment Functions

func (e *hostEnv) CreateAccount(payer runtime.Address) (address runtime.Address, err error) {
	if e.isTraceable() {
		sp := e.ctx.Tracer.StartSpanFromParent(e.transactionEnv.traceSpan, trace.FVMEnvCreateAccount)
		defer sp.Finish()
	}

	if e.transactionEnv == nil {
		return runtime.Address{}, errors.New("creating accounts is not supported")
	}

	// TODO: improve error passing https://github.com/onflow/cadence/issues/202
	return e.transactionEnv.CreateAccount(payer)
}

func (e *hostEnv) AddEncodedAccountKey(address runtime.Address, publicKey []byte) error {
	if e.isTraceable() {
		sp := e.ctx.Tracer.StartSpanFromParent(e.transactionEnv.traceSpan, trace.FVMEnvAddAccountKey)
		defer sp.Finish()
	}

	if e.transactionEnv == nil {
		return errors.New("adding account keys is not supported")
	}

	err := e.accounts.CheckAccountNotFrozen(flow.Address(address))
	if err != nil {
		return fmt.Errorf("add count key: %w", err)
	}

	// TODO: improve error passing https://github.com/onflow/cadence/issues/202
	return e.transactionEnv.AddEncodedAccountKey(address, publicKey)
}

func (e *hostEnv) RevokeEncodedAccountKey(address runtime.Address, index int) (publicKey []byte, err error) {
	if e.isTraceable() {
		sp := e.ctx.Tracer.StartSpanFromParent(e.transactionEnv.traceSpan, trace.FVMEnvRemoveAccountKey)
		defer sp.Finish()
	}

	if e.transactionEnv == nil {
		return nil, errors.New("removing account keys is not supported")
	}

	err = e.accounts.CheckAccountNotFrozen(flow.Address(address))
	if err != nil {
		return nil, fmt.Errorf("remove account key: %w", err)
	}

	// TODO: improve error passing https://github.com/onflow/cadence/issues/202
	return e.transactionEnv.RemoveAccountKey(address, index)
}

func (e *hostEnv) AddAccountKey(
	address runtime.Address,
	publicKey *runtime.PublicKey,
	hashAlgo runtime.HashAlgorithm,
	weight int,
) (*runtime.AccountKey, error) {

	if e.isTraceable() {
		sp := e.ctx.Tracer.StartSpanFromParent(e.transactionEnv.traceSpan, trace.FVMEnvAddAccountKey)
		defer sp.Finish()
	}

	if e.transactionEnv == nil {
		return nil, errors.New("adding account keys is not supported")
	}

	return e.transactionEnv.AddAccountKey(address, publicKey, hashAlgo, weight)
}

func (e *hostEnv) GetAccountKey(address runtime.Address, index int) (*runtime.AccountKey, error) {
	if e.isTraceable() {
		sp := e.ctx.Tracer.StartSpanFromParent(e.transactionEnv.traceSpan, trace.FVMEnvGetAccountKey)
		defer sp.Finish()
	}

	if e.transactionEnv == nil {
		return nil, errors.New("getting account keys is not supported")
	}

	return e.transactionEnv.GetAccountKey(address, index)
}

func (e *hostEnv) RevokeAccountKey(address runtime.Address, index int) (*runtime.AccountKey, error) {
	if e.isTraceable() {
		sp := e.ctx.Tracer.StartSpanFromParent(e.transactionEnv.traceSpan, trace.FVMEnvRemoveAccountKey)
		defer sp.Finish()
	}

	if e.transactionEnv == nil {
		return nil, errors.New("revoking account keys is not supported")
	}

	return e.transactionEnv.RevokeAccountKey(address, index)
}

func (e *hostEnv) UpdateAccountContractCode(address runtime.Address, name string, code []byte) (err error) {
	if e.isTraceable() {
		sp := e.ctx.Tracer.StartSpanFromParent(e.transactionEnv.traceSpan, trace.FVMEnvUpdateAccountContractCode)
		defer sp.Finish()
	}

	if e.transactionEnv == nil {
		return errors.New("updating account contract code is not supported")
	}

	err = e.accounts.CheckAccountNotFrozen(flow.Address(address))
	if err != nil {
		return fmt.Errorf("update account contract code: %w", err)
	}

	// TODO: improve error passing https://github.com/onflow/cadence/issues/202
	return e.transactionEnv.UpdateAccountContractCode(address, name, code)
}

func (e *hostEnv) GetAccountContractCode(address runtime.Address, name string) (code []byte, err error) {
	if e.isTraceable() {
		sp := e.ctx.Tracer.StartSpanFromParent(e.transactionEnv.traceSpan, trace.FVMEnvGetAccountContractCode)
		defer sp.Finish()
	}

	return e.GetCode(common.AddressLocation{
		Address: address,
		Name:    name,
	})
}

func (e *hostEnv) RemoveAccountContractCode(address runtime.Address, name string) (err error) {
	if e.isTraceable() {
		sp := e.ctx.Tracer.StartSpanFromParent(e.transactionEnv.traceSpan, trace.FVMEnvRemoveAccountContractCode)
		defer sp.Finish()
	}

	if e.transactionEnv == nil {
		return errors.New("removing account contracts is not supported")
	}

	err = e.accounts.CheckAccountNotFrozen(flow.Address(address))
	if err != nil {
		return fmt.Errorf("remove account contract code: %w", err)
	}

	// TODO: improve error passing https://github.com/onflow/cadence/issues/202
	return e.transactionEnv.RemoveAccountContractCode(address, name)
}

func (e *hostEnv) GetSigningAccounts() ([]runtime.Address, error) {
	if e.isTraceable() {
		sp := e.ctx.Tracer.StartSpanFromParent(e.transactionEnv.traceSpan, trace.FVMEnvGetSigningAccounts)
		defer sp.Finish()
	}
	if e.transactionEnv == nil {
		return nil, errors.New("getting signer accounts is not supported")
	}

	return e.transactionEnv.GetSigningAccounts(), nil
}

func (e *hostEnv) ImplementationDebugLog(message string) error {
	e.ctx.Logger.Debug().Msgf("Cadence: %s", message)
	return nil
}

func (e *hostEnv) ProgramParsed(location common.Location, duration time.Duration) {
	if e.isTraceable() {
		e.ctx.Tracer.RecordSpanFromParent(e.transactionEnv.traceSpan, trace.FVMCadenceParseProgram, duration,
			[]opentracing.LogRecord{{Timestamp: time.Now(),
				Fields: []traceLog.Field{traceLog.String("location", location.String())},
			},
			},
		)
	}
	e.metrics.ProgramParsed(location, duration)
}

func (e *hostEnv) ProgramChecked(location common.Location, duration time.Duration) {
	if e.isTraceable() {
		e.ctx.Tracer.RecordSpanFromParent(e.transactionEnv.traceSpan, trace.FVMCadenceCheckProgram, duration,
			[]opentracing.LogRecord{{Timestamp: time.Now(),
				Fields: []traceLog.Field{traceLog.String("location", location.String())},
			},
			},
		)
	}
	e.metrics.ProgramChecked(location, duration)
}

func (e *hostEnv) ProgramInterpreted(location common.Location, duration time.Duration) {
	if e.isTraceable() {
		e.ctx.Tracer.RecordSpanFromParent(e.transactionEnv.traceSpan, trace.FVMCadenceInterpretProgram, duration,
			[]opentracing.LogRecord{{Timestamp: time.Now(),
				Fields: []traceLog.Field{traceLog.String("location", location.String())},
			},
			},
		)
	}
	e.metrics.ProgramInterpreted(location, duration)
}

func (e *hostEnv) ValueEncoded(duration time.Duration) {
	if e.isTraceable() {
		e.ctx.Tracer.RecordSpanFromParent(e.transactionEnv.traceSpan, trace.FVMCadenceEncodeValue, duration,
			[]opentracing.LogRecord{},
		)
	}
	e.metrics.ValueEncoded(duration)
}

func (e *hostEnv) ValueDecoded(duration time.Duration) {
	if e.isTraceable() {
		e.ctx.Tracer.RecordSpanFromParent(e.transactionEnv.traceSpan, trace.FVMCadenceDecodeValue, duration,
			[]opentracing.LogRecord{},
		)
	}
	e.metrics.ValueDecoded(duration)
}

func (e *hostEnv) Commit() ([]programs.ContractUpdateKey, error) {
	// commit changes and return a list of updated keys
	return e.contracts.Commit()
}

// Transaction Environment
type transactionEnv struct {
	vm               *VirtualMachine
	ctx              Context
	sth              *state.StateHolder
<<<<<<< HEAD
	programs         *Programs
=======
	programs         *handler.ProgramsHandler
>>>>>>> 2b2c8e14
	accounts         *state.Accounts
	contracts        *handler.ContractHandler
	addressGenerator flow.AddressGenerator
	tx               *flow.TransactionBody
	txIndex          uint32
	txID             flow.Identifier
	traceSpan        opentracing.Span
	authorizers      []runtime.Address
}

func newTransactionEnv(
	vm *VirtualMachine,
	ctx Context,
	sth *state.StateHolder,
<<<<<<< HEAD
	programs *Programs,
=======
	programs *handler.ProgramsHandler,
>>>>>>> 2b2c8e14
	accounts *state.Accounts,
	contracts *handler.ContractHandler,
	addressGenerator flow.AddressGenerator,
	tx *flow.TransactionBody,
	txIndex uint32,
) *transactionEnv {
	return &transactionEnv{
		vm:               vm,
		ctx:              ctx,
		sth:              sth,
		programs:         programs,
		accounts:         accounts,
		contracts:        contracts,
		addressGenerator: addressGenerator,
		tx:               tx,
		txIndex:          txIndex,
		txID:             tx.ID(),
	}
}

func (e *transactionEnv) GetSigningAccounts() []runtime.Address {
	if e.authorizers == nil {
		e.authorizers = make([]runtime.Address, len(e.tx.Authorizers))

		for i, auth := range e.tx.Authorizers {
			e.authorizers[i] = runtime.Address(auth)
		}
	}

	return e.authorizers
}

func (e *transactionEnv) TxIndex() uint32 {
	return e.txIndex
}

func (e *transactionEnv) TxID() flow.Identifier {
	return e.txID
}

func (e *transactionEnv) GetComputationLimit() uint64 {
	return e.tx.GasLimit
}

func (e *transactionEnv) CreateAccount(payer runtime.Address) (address runtime.Address, err error) {
	flowAddress, err := e.addressGenerator.NextAddress()
	if err != nil {
		return address, err
	}

	err = e.accounts.Create(nil, flowAddress)
	if err != nil {
		// TODO: improve error passing https://github.com/onflow/cadence/issues/202
		return address, err
	}

	if e.ctx.ServiceAccountEnabled {
		err = e.vm.invokeMetaTransaction(
			e.ctx,
			initAccountTransaction(
				flow.Address(payer),
				flowAddress,
				e.ctx.Chain.ServiceAddress(),
				e.ctx.RestrictedAccountCreationEnabled),
			e.sth,
<<<<<<< HEAD
			e.programs,
=======
			e.programs.Programs,
>>>>>>> 2b2c8e14
		)
		if err != nil {
			// TODO: improve error passing https://github.com/onflow/cadence/issues/202
			return address, err
		}
	}

	return runtime.Address(flowAddress), nil
}

// AddEncodedAccountKey adds an encoded public key to an existing account.
//
// This function returns an error if the specified account does not exist or
// if the key insertion fails.
func (e *transactionEnv) AddEncodedAccountKey(address runtime.Address, encodedPublicKey []byte) (err error) {
	accountAddress := flow.Address(address)

	ok, err := e.accounts.Exists(accountAddress)
	if err != nil {
		// TODO: improve error passing https://github.com/onflow/cadence/issues/202
		return err
	}

	if !ok {
		// TODO: improve error passing https://github.com/onflow/cadence/issues/202
		return fmt.Errorf("account with address %s does not exist", address)
	}

	var publicKey flow.AccountPublicKey

	publicKey, err = flow.DecodeRuntimeAccountPublicKey(encodedPublicKey, 0)
	if err != nil {
		// TODO: improve error passing https://github.com/onflow/cadence/issues/202
		return fmt.Errorf("cannot decode runtime public account key: %w", err)
	}

	err = e.accounts.AppendPublicKey(accountAddress, publicKey)
	if err != nil {
		// TODO: improve error passing https://github.com/onflow/cadence/issues/202
		return fmt.Errorf("failed to add public key to account: %w", err)
	}

	return nil
}

// RemoveAccountKey revokes a public key by index from an existing account.
//
// This function returns an error if the specified account does not exist, the
// provided key is invalid, or if key revoking fails.
func (e *transactionEnv) RemoveAccountKey(address runtime.Address, keyIndex int) (encodedPublicKey []byte, err error) {
	accountAddress := flow.Address(address)

	ok, err := e.accounts.Exists(accountAddress)
	if err != nil {
		// TODO: improve error passing https://github.com/onflow/cadence/issues/202
		return nil, err
	}

	if !ok {
		// TODO: improve error passing https://github.com/onflow/cadence/issues/202
		return nil, fmt.Errorf("account with address %s does not exist", address)
	}

	if keyIndex < 0 {
		// TODO: improve error passing https://github.com/onflow/cadence/issues/202
		return nil, fmt.Errorf("key index must be positive, received %d", keyIndex)
	}

	var publicKey flow.AccountPublicKey
	publicKey, err = e.accounts.GetPublicKey(accountAddress, uint64(keyIndex))
	if err != nil {
		// TODO: improve error passing https://github.com/onflow/cadence/issues/202
		return nil, err
	}

	// mark this key as revoked
	publicKey.Revoked = true

	encodedPublicKey, err = e.accounts.SetPublicKey(accountAddress, uint64(keyIndex), publicKey)
	if err != nil {
		// TODO: improve error passing https://github.com/onflow/cadence/issues/202 {
		return nil, fmt.Errorf("failed to revoke account key: %w", err)
	}

	return encodedPublicKey, nil
}

func (e *transactionEnv) isAuthorizerServiceAccount() bool {
	return e.isAuthorizer(runtime.Address(e.ctx.Chain.ServiceAddress()))
}

func (e *transactionEnv) isAuthorizer(address runtime.Address) bool {
	for _, accountAddress := range e.GetSigningAccounts() {
		if accountAddress == address {
			return true
		}
	}
	return false
}

func (e *transactionEnv) UpdateAccountContractCode(address runtime.Address, name string, code []byte) (err error) {
	return e.contracts.SetContract(address, name, code, e.GetSigningAccounts())
}

func (e *transactionEnv) RemoveAccountContractCode(address runtime.Address, name string) (err error) {
	return e.contracts.RemoveContract(address, name, e.GetSigningAccounts())
}

// AddAccountKey adds a public key to an existing account.
//
// This function returns an error if the specified account does not exist or
// if the key insertion fails.
func (e *transactionEnv) AddAccountKey(address runtime.Address,
	publicKey *runtime.PublicKey,
	hashAlgo runtime.HashAlgorithm,
	weight int,
) (
	*runtime.AccountKey,
	error,
) {
	accountAddress := flow.Address(address)

	ok, err := e.accounts.Exists(accountAddress)
	if err != nil {
		// TODO: improve error passing https://github.com/onflow/cadence/issues/202
		return nil, err
	}

	if !ok {
		// TODO: improve error passing https://github.com/onflow/cadence/issues/202
		return nil, fmt.Errorf("account with address %s does not exist", address)
	}

	signAlgorithm := RuntimeToCryptoSigningAlgorithm(publicKey.SignAlgo)
	if signAlgorithm == crypto.UnknownSignatureAlgorithm {
		// TODO: improve error passing https://github.com/onflow/cadence/issues/202
		return nil, fmt.Errorf("cannot decode public key: invalid signature algorithm: %s", publicKey.SignAlgo)
	}

	hashAlgorithm := RuntimeToCryptoHashingAlgorithm(hashAlgo)
	if hashAlgorithm == crypto.UnknownHashAlgorithm {
		// TODO: improve error passing https://github.com/onflow/cadence/issues/202
		return nil, fmt.Errorf("cannot decode public key: invalid hash algorithm: %s", hashAlgo)
	}

	decodedPublicKey, err := crypto.DecodePublicKey(signAlgorithm, publicKey.PublicKey)
	if err != nil {
		// TODO: improve error passing https://github.com/onflow/cadence/issues/202
		return nil, fmt.Errorf("cannot decode public key: %w", err)
	}

	keyIndex, err := e.accounts.GetPublicKeyCount(accountAddress)
	if err != nil {
		// TODO: improve error passing https://github.com/onflow/cadence/issues/202
		return nil, err
	}

	accountPublicKey := flow.AccountPublicKey{
		Index:     int(keyIndex),
		PublicKey: decodedPublicKey,
		SignAlgo:  signAlgorithm,
		HashAlgo:  hashAlgorithm,
		SeqNumber: 0,
		Weight:    weight,
		Revoked:   false,
	}

	err = e.accounts.AppendPublicKey(accountAddress, accountPublicKey)
	if err != nil {
		// TODO: improve error passing https://github.com/onflow/cadence/issues/202
		return nil, fmt.Errorf("failed to add public key to account: %w", err)
	}

	return &runtime.AccountKey{
		KeyIndex:  accountPublicKey.Index,
		PublicKey: publicKey,
		HashAlgo:  hashAlgo,
		Weight:    accountPublicKey.Weight,
		IsRevoked: accountPublicKey.Revoked,
	}, nil
}

// RevokeAccountKey revokes a public key by index from an existing account,
// and returns the revoked key.
//
// This function returns a nil key with no errors, if a key doesn't exist at the given index.
// An error is returned if the specified account does not exist, the provided index is not valid,
// or if the key revoking fails.
func (e *transactionEnv) RevokeAccountKey(address runtime.Address, keyIndex int) (*runtime.AccountKey, error) {
	accountAddress := flow.Address(address)

	ok, err := e.accounts.Exists(accountAddress)
	if err != nil {
		// TODO: improve error passing https://github.com/onflow/cadence/issues/202
		return nil, err
	}

	if !ok {
		// TODO: improve error passing https://github.com/onflow/cadence/issues/202
		return nil, fmt.Errorf("account with address %s does not exist", address)
	}

	// Don't return an error for invalid key indices
	if keyIndex < 0 {
		return nil, nil
	}

	var publicKey flow.AccountPublicKey
	publicKey, err = e.accounts.GetPublicKey(accountAddress, uint64(keyIndex))
	if err != nil {
		// If a key is not found at a given index, then return a nil key with no errors.
		// This is to be inline with the Cadence runtime. Otherwise Cadence runtime cannot
		// distinguish between a 'key not found error' vs other internal errors.

		if errors.Is(err, state.ErrAccountPublicKeyNotFound) {
			return nil, nil
		}

		// TODO: improve error passing https://github.com/onflow/cadence/issues/202
		return nil, err
	}

	// mark this key as revoked
	publicKey.Revoked = true

	_, err = e.accounts.SetPublicKey(accountAddress, uint64(keyIndex), publicKey)
	if err != nil {
		// TODO: improve error passing https://github.com/onflow/cadence/issues/202
		return nil, fmt.Errorf("failed to revoke account key: %w", err)
	}

	// Prepare the account key to return

	signAlgo := CryptoToRuntimeSigningAlgorithm(publicKey.SignAlgo)
	if signAlgo == runtime.SignatureAlgorithmUnknown {
		// TODO: improve error passing https://github.com/onflow/cadence/issues/202
		return nil, fmt.Errorf(
			"failed to revoke account key: failed to convert signature algorithm: %s",
			publicKey.SignAlgo,
		)
	}

	hashAlgo := CryptoToRuntimeHashingAlgorithm(publicKey.HashAlgo)
	if hashAlgo == runtime.HashAlgorithmUnknown {
		// TODO: improve error passing https://github.com/onflow/cadence/issues/202
		return nil, fmt.Errorf(
			"failed to revoke account key: failed to convert hash algorithm: %s",
			publicKey.HashAlgo,
		)
	}

	return &runtime.AccountKey{
		KeyIndex: publicKey.Index,
		PublicKey: &runtime.PublicKey{
			PublicKey: publicKey.PublicKey.Encode(),
			SignAlgo:  signAlgo,
		},
		HashAlgo:  hashAlgo,
		Weight:    publicKey.Weight,
		IsRevoked: publicKey.Revoked,
	}, nil
}

// GetAccountKey retrieves a public key by index from an existing account.
//
// This function returns a nil key with no errors, if a key doesn't exist at the given index.
// An error is returned if the specified account does not exist, the provided index is not valid,
// or if the key retrieval fails.
func (e *transactionEnv) GetAccountKey(address runtime.Address, keyIndex int) (*runtime.AccountKey, error) {
	accountAddress := flow.Address(address)

	ok, err := e.accounts.Exists(accountAddress)
	if err != nil {
		// TODO: improve error passing https://github.com/onflow/cadence/issues/202
		return nil, err
	}

	if !ok {
		// TODO: improve error passing https://github.com/onflow/cadence/issues/202
		return nil, fmt.Errorf("account with address %s does not exist", address)
	}

	// Don't return an error for invalid key indices
	if keyIndex < 0 {
		return nil, nil
	}

	var publicKey flow.AccountPublicKey
	publicKey, err = e.accounts.GetPublicKey(accountAddress, uint64(keyIndex))
	if err != nil {
		// If a key is not found at a given index, then return a nil key with no errors.
		// This is to be inline with the Cadence runtime. Otherwise Cadence runtime cannot
		// distinguish between a 'key not found error' vs other internal errors.
		if errors.Is(err, state.ErrAccountPublicKeyNotFound) {
			return nil, nil
		}

		// TODO: improve error passing https://github.com/onflow/cadence/issues/202
		return nil, err
	}

	// Prepare the account key to return

	signAlgo := CryptoToRuntimeSigningAlgorithm(publicKey.SignAlgo)
	if signAlgo == runtime.SignatureAlgorithmUnknown {
		// TODO: improve error passing https://github.com/onflow/cadence/issues/202
		return nil, fmt.Errorf(
			"failed to get account key: failed to convert signature algorithm: %s",
			publicKey.SignAlgo,
		)
	}

	hashAlgo := CryptoToRuntimeHashingAlgorithm(publicKey.HashAlgo)
	if hashAlgo == runtime.HashAlgorithmUnknown {
		// TODO: improve error passing https://github.com/onflow/cadence/issues/202
		return nil, fmt.Errorf(
			"failed to get account key: failed to convert hash algorithm: %s",
			publicKey.HashAlgo,
		)
	}

	return &runtime.AccountKey{
		KeyIndex: publicKey.Index,
		PublicKey: &runtime.PublicKey{
			PublicKey: publicKey.PublicKey.Encode(),
			SignAlgo:  signAlgo,
		},
		HashAlgo:  hashAlgo,
		Weight:    publicKey.Weight,
		IsRevoked: publicKey.Revoked,
	}, nil
}<|MERGE_RESOLUTION|>--- conflicted
+++ resolved
@@ -49,23 +49,7 @@
 	rng                *rand.Rand
 }
 
-<<<<<<< HEAD
-func (e *hostEnv) Hash(data []byte, hashAlgorithm string) ([]byte, error) {
-	if e.isTraceable() {
-		sp := e.ctx.Tracer.StartSpanFromParent(e.transactionEnv.traceSpan, trace.FVMEnvHash)
-		defer sp.Finish()
-	}
-	hasher, err := crypto.NewHasher(crypto.StringToHashAlgorithm(hashAlgorithm))
-	if err != nil {
-		panic(fmt.Errorf("cannot create hasher: %w", err))
-	}
-	return hasher.ComputeHash(data), nil
-}
-
-func newEnvironment(ctx Context, vm *VirtualMachine, sth *state.StateHolder, programs *Programs) (*hostEnv, error) {
-=======
 func newEnvironment(ctx Context, vm *VirtualMachine, sth *state.StateHolder, programs *programs.Programs) (*hostEnv, error) {
->>>>>>> 2b2c8e14
 	accounts := state.NewAccounts(sth)
 	generator, err := state.NewStateBoundAddressGenerator(sth, ctx.Chain)
 	if err != nil {
@@ -77,13 +61,10 @@
 		[]runtime.Address{runtime.Address(ctx.Chain.ServiceAddress())})
 
 	uuidGenerator := state.NewUUIDGenerator(sth)
-<<<<<<< HEAD
-=======
 
 	programsHandler := handler.NewProgramsHandler(
 		programs, sth,
 	)
->>>>>>> 2b2c8e14
 
 	env := &hostEnv{
 		ctx:                ctx,
@@ -216,11 +197,7 @@
 		e.ctx,
 		script,
 		e.sth.State().View(),
-<<<<<<< HEAD
-		e.programs,
-=======
 		e.programs.Programs,
->>>>>>> 2b2c8e14
 	)
 	if err != nil {
 		return 0, err
@@ -253,11 +230,7 @@
 		e.ctx,
 		script,
 		e.sth.State().View(),
-<<<<<<< HEAD
-		e.programs,
-=======
 		e.programs.Programs,
->>>>>>> 2b2c8e14
 	)
 	if err != nil {
 		return 0, err
@@ -871,11 +844,7 @@
 	vm               *VirtualMachine
 	ctx              Context
 	sth              *state.StateHolder
-<<<<<<< HEAD
-	programs         *Programs
-=======
 	programs         *handler.ProgramsHandler
->>>>>>> 2b2c8e14
 	accounts         *state.Accounts
 	contracts        *handler.ContractHandler
 	addressGenerator flow.AddressGenerator
@@ -890,11 +859,7 @@
 	vm *VirtualMachine,
 	ctx Context,
 	sth *state.StateHolder,
-<<<<<<< HEAD
-	programs *Programs,
-=======
 	programs *handler.ProgramsHandler,
->>>>>>> 2b2c8e14
 	accounts *state.Accounts,
 	contracts *handler.ContractHandler,
 	addressGenerator flow.AddressGenerator,
@@ -960,11 +925,7 @@
 				e.ctx.Chain.ServiceAddress(),
 				e.ctx.RestrictedAccountCreationEnabled),
 			e.sth,
-<<<<<<< HEAD
-			e.programs,
-=======
 			e.programs.Programs,
->>>>>>> 2b2c8e14
 		)
 		if err != nil {
 			// TODO: improve error passing https://github.com/onflow/cadence/issues/202
