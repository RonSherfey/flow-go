--- conflicted
+++ resolved
@@ -21,11 +21,7 @@
 	ctx *Context,
 	proc *TransactionProcedure,
 	sth *state.StateHolder,
-<<<<<<< HEAD
-	programs *Programs,
-=======
 	programs *programs.Programs,
->>>>>>> 2b2c8e14
 ) error {
 
 	return c.checkAndIncrementSequenceNumber(proc, ctx, sth)
@@ -33,11 +29,7 @@
 
 func (c *TransactionSequenceNumberChecker) checkAndIncrementSequenceNumber(
 	proc *TransactionProcedure,
-<<<<<<< HEAD
-	ctx Context,
-=======
 	ctx *Context,
->>>>>>> 2b2c8e14
 	sth *state.StateHolder,
 ) error {
 
