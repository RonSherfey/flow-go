// (c) 2019 Dapper Labs - ALL RIGHTS RESERVED

package badger

import (
	"bytes"
	"errors"
	"fmt"

	"github.com/dgraph-io/badger/v2"

	"github.com/dapperlabs/flow-go/crypto"
	"github.com/dapperlabs/flow-go/model/flow"
	"github.com/dapperlabs/flow-go/storage"
	"github.com/dapperlabs/flow-go/storage/badger/operation"
)

type Mutator struct {
	state *State
}

func (m *Mutator) Bootstrap(genesis *flow.Block) error {
	return m.state.db.Update(func(tx *badger.Txn) error {

		// check that the new identities are valid
		err := checkIdentitiesValidity(tx, genesis.NewIdentities)
		if err != nil {
			return fmt.Errorf("could not check identities validity: %w", err)
		}

		// initialize the boundary of the finalized state
		err = initializeFinalizedBoundary(tx, genesis)
		if err != nil {
			return fmt.Errorf("could not initialize finalized boundary: %w", err)
		}

		// store the block contents in the database
		err = storeBlockContents(tx, genesis)
		if err != nil {
			return fmt.Errorf("could not insert block payload: %w", err)
		}

		// apply the block changes to the finalized state
		err = applyBlockChanges(tx, genesis)
		if err != nil {
			return fmt.Errorf("could not insert block deltas: %w", err)
		}

		return nil
	})
}

func (m *Mutator) Extend(block *flow.Block) error {
	return m.state.db.Update(func(tx *badger.Txn) error {

		// check that the new identities are valid
		err := checkIdentitiesValidity(tx, block.NewIdentities)
		if err != nil {
			return fmt.Errorf("could not check identities validity: %w", err)
		}

		// check that the block is a valid extension of the protocol state
		err = checkBlockValidity(tx, block.Header)
		if err != nil {
			return fmt.Errorf("could not check block validity: %w", err)
		}

		// store the block contents in the database
		err = storeBlockContents(tx, block)
		if err != nil {
			return fmt.Errorf("could not insert block payload: %w", err)
		}

		return nil
	})
}

type step struct {
	hash   crypto.Hash
	header flow.Header
}

func (m *Mutator) Finalize(hash crypto.Hash) error {
	return m.state.db.Update(func(tx *badger.Txn) error {

		// retrieve the block to make sure we have it
		var header flow.Header
		err := operation.RetrieveHeader(hash, &header)(tx)
		if err != nil {
			return fmt.Errorf("could not retrieve block: %w", err)
		}

		// retrieve the current finalized state boundary
		var boundary uint64
		err = operation.RetrieveBoundary(&boundary)(tx)
		if err != nil {
			return fmt.Errorf("could not retrieve boundary: %w", err)
		}

		// retrieve the hash of the boundary
		var head crypto.Hash
		err = operation.RetrieveHash(boundary, &head)(tx)
		if err != nil {
			return fmt.Errorf("could not retrieve head: %w", err)
		}

		// in order to validate the validity of all changes, we need to iterate
		// through the blocks that need to be finalized from oldest to youngest;
		// we thus start at the youngest remember all of the intermediary steps
		// while tracing back until we reach the finalized state
		steps := []step{{hash: hash, header: header}}
		for !header.Parent.Equal(head) {
			hash = header.Parent
			err = operation.RetrieveHeader(header.Parent, &header)(tx)
			if err != nil {
				return fmt.Errorf("could not retrieve parent (%x): %w", header.Parent, err)
			}
			steps = append(steps, step{hash: hash, header: header})
		}

		// now we can step backwards in order to go from oldest to youngest; for
		// each header, we reconstruct the block and then apply the related
		// changes to the protocol state
		var identities flow.IdentityList
		var collections []*flow.GuaranteedCollection
		for i := len(steps) - 1; i >= 0; i-- {

			// get the identities
			s := steps[i]
			err = operation.RetrieveIdentities(s.hash, &identities)(tx)
			if err != nil {
				return fmt.Errorf("could not retrieve identities (%x): %w", s.hash, err)
			}

			// get the guaranteed collections
			err = operation.RetrieveCollections(s.hash, &collections)(tx)
			if err != nil {
				return fmt.Errorf("could not retrieve collections (%x): %w", s.hash, err)
			}

			// reconstruct block
			block := flow.Block{
				Header:                header,
				NewIdentities:         identities,
				GuaranteedCollections: collections,
			}

			// insert the deltas
			err = applyBlockChanges(tx, &block)
			if err != nil {
				return fmt.Errorf("could not insert block deltas (%x): %w", s.hash, err)
			}
		}

		return nil
	})
}

func checkIdentitiesValidity(tx *badger.Txn, identities []flow.Identity) error {

	// check that we don't have duplicate identity entries
	lookup := make(map[flow.Identifier]struct{})
	for _, id := range identities {
		_, ok := lookup[id.NodeID]
		if ok {
			return fmt.Errorf("duplicate node identity (%x)", id.NodeID)
		}
		lookup[id.NodeID] = struct{}{}
	}

	// for each identity, check it has a non-zero stake
	for _, id := range identities {
		if id.Stake == 0 {
			return fmt.Errorf("invalid zero stake (%x)", id.NodeID)
		}
	}

	// for each identity, check it doesn't have a role yet
	for _, id := range identities {

		// check for role
		var role flow.Role
		err := operation.RetrieveRole(id.NodeID, &role)(tx)
<<<<<<< HEAD
		if err == storage.NotFoundErr {
=======
		if errors.Is(err, badger.ErrKeyNotFound) {
>>>>>>> df2f1f03
			continue
		}
		if err == nil {
			return fmt.Errorf("identity role already exists (%x: %s)", id.NodeID, role)
		}
		return fmt.Errorf("could not check identity role (%x): %w", id.NodeID, err)
	}

	// for each identity, check it doesn't have an address yet
	for _, id := range identities {

		// check for address
		var address string
		err := operation.RetrieveAddress(id.NodeID, &address)(tx)
<<<<<<< HEAD
		if err == storage.NotFoundErr {
=======
		if errors.Is(err, badger.ErrKeyNotFound) {
>>>>>>> df2f1f03
			continue
		}
		if err == nil {
			return fmt.Errorf("identity address already exists (%x: %s)", id.NodeID, address)
		}
		return fmt.Errorf("could not check identity address (%x): %w", id.NodeID, err)
	}

	return nil
}

func checkBlockValidity(tx *badger.Txn, header flow.Header) error {

	// get the boundary number of the finalized state
	var boundary uint64
	err := operation.RetrieveBoundary(&boundary)(tx)
	if err != nil {
		return fmt.Errorf("could not get boundary: %w", err)
	}

	// get the hash of the latest finalized block
	var head crypto.Hash
	err = operation.RetrieveHash(boundary, &head)(tx)
	if err != nil {
		return fmt.Errorf("could not retrieve hash: %w", err)
	}

	// get the first parent of the introduced block to check the number
	var parent flow.Header
	err = operation.RetrieveHeader(header.Parent, &parent)(tx)
	if err != nil {
		return fmt.Errorf("could not retrieve header: %w", err)
	}

	// if new block number has a lower number, we can't finalize it
	if header.Number <= parent.Number {
		return fmt.Errorf("block needs higher nummber (%d <= %d)", header.Number, parent.Number)
	}

	// NOTE: in the default case, the first parent is the boundary, se we don't
	// load the first parent twice almost ever; even in cases where we do, we
	// badger has efficietn caching, so no reason to complicate the algorithm
	// here to try avoiding one extra header loading

	// trace back from new block until we find a block that has the latest
	// finalized block as its parent
	for !header.Parent.Equal(head) {

		// get the parent of current block
		err = operation.RetrieveHeader(header.Parent, &header)(tx)
		if err != nil {
			return fmt.Errorf("could not get parent (%x): %w", header.Parent, err)
		}

		// if its number is below current boundary, the block does not connect
		// to the finalized protocol state and would break database consistency
		if header.Number < boundary {
			return fmt.Errorf("block doesn't connect to finalized state")
		}

	}

	return nil
}

func initializeFinalizedBoundary(tx *badger.Txn, genesis *flow.Block) error {

	// the initial finalized boundary needs to be height zero
	if genesis.Number != 0 {
		return fmt.Errorf("invalid initial finalized boundary (%d != 0)", genesis.Number)
	}

	// the parent must be zero hash
	if !bytes.Equal(genesis.Parent, crypto.ZeroHash) {
		return errors.New("genesis parent must be zero hash")
	}

	// genesis should have no collections
	if len(genesis.GuaranteedCollections) > 0 {
		return errors.New("genesis should not contain collections")
	}

	// insert the initial finalized state boundary
	err := operation.InsertNewBoundary(genesis.Number)(tx)
	if err != nil {
		return fmt.Errorf("could not insert boundary: %w", err)
	}

	return nil
}

func storeBlockContents(tx *badger.Txn, block *flow.Block) error {

	// insert the header into the DB
	err := operation.InsertNewHeader(&block.Header)(tx)
	if err != nil {
		return fmt.Errorf("could not insert header: %w", err)
	}

	// NOTE: we might to improve this to insert an index, and then insert each
	// entity separately; this would allow us to retrieve the entities one by
	// one, instead of only by block

	// insert the identities into the DB
	err = operation.InsertNewIdentities(block.Hash(), block.NewIdentities)(tx)
	if err != nil {
		return fmt.Errorf("could not insert identities: %w", err)
	}

	// insert the guaranteed collections into the DB
	err = operation.InsertNewCollections(block.Hash(), block.GuaranteedCollections)(tx)
	if err != nil {
		return fmt.Errorf("could not insert collections: %w", err)
	}

	return nil
}

func applyBlockChanges(tx *badger.Txn, block *flow.Block) error {

	// insert the height to hash mapping for finalized block
	err := operation.InsertNewHash(block.Number, block.Hash())(tx)
	if err != nil {
		return fmt.Errorf("could not insert hash: %w", err)
	}

	// update the finalized boundary number
	err = operation.UpdateBoundary(block.Number)(tx)
	if err != nil {
		return fmt.Errorf("could not update boundary: %w", err)
	}

	// insert the information for each new identity
	for _, id := range block.NewIdentities {

		// insert the role
		err := operation.InsertNewRole(id.NodeID, id.Role)(tx)
		if err != nil {
			return fmt.Errorf("could not insert role (%x): %w", id.NodeID, err)
		}

		// insert the address
		err = operation.InsertNewAddress(id.NodeID, id.Address)(tx)
		if err != nil {
			return fmt.Errorf("could not insert address (%x): %w", id.NodeID, err)
		}

		// insert the stake delta
		err = operation.InsertNewDelta(block.Number, id.Role, id.NodeID, int64(id.Stake))(tx)
		if err != nil {
			return fmt.Errorf("could not insert delta (%x): %w", id.NodeID, err)
		}
	}

	return nil
}<|MERGE_RESOLUTION|>--- conflicted
+++ resolved
@@ -181,13 +181,10 @@
 		// check for role
 		var role flow.Role
 		err := operation.RetrieveRole(id.NodeID, &role)(tx)
-<<<<<<< HEAD
-		if err == storage.NotFoundErr {
-=======
-		if errors.Is(err, badger.ErrKeyNotFound) {
->>>>>>> df2f1f03
+		if errors.Is(err, storage.NotFoundErr) {
 			continue
 		}
+
 		if err == nil {
 			return fmt.Errorf("identity role already exists (%x: %s)", id.NodeID, role)
 		}
@@ -200,13 +197,10 @@
 		// check for address
 		var address string
 		err := operation.RetrieveAddress(id.NodeID, &address)(tx)
-<<<<<<< HEAD
-		if err == storage.NotFoundErr {
-=======
-		if errors.Is(err, badger.ErrKeyNotFound) {
->>>>>>> df2f1f03
+		if errors.Is(err, storage.NotFoundErr) {
 			continue
 		}
+
 		if err == nil {
 			return fmt.Errorf("identity address already exists (%x: %s)", id.NodeID, address)
 		}
