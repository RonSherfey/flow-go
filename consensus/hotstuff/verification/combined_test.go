package verification

import (
	"testing"

	"github.com/stretchr/testify/assert"
	"github.com/stretchr/testify/require"

	"github.com/onflow/flow-go/consensus/hotstuff/helper"
	"github.com/onflow/flow-go/consensus/hotstuff/model"
	"github.com/onflow/flow-go/model/flow"
	"github.com/onflow/flow-go/utils/unittest"
)

func TestCombinedVote(t *testing.T) {

	identities := unittest.IdentityListFixture(4, unittest.WithRole(flow.RoleConsensus))
	committeeState, stakingKeys, beaconKeys := MakeHotstuffCommitteeState(t, identities, true, epochCounter)
	signers := MakeSigners(t, committeeState, identities.NodeIDs(), stakingKeys, beaconKeys)

	// create proposal
	block := helper.MakeBlock(t, helper.WithBlockProposer(identities[2].NodeID))
	vote, err := signers[0].CreateVote(block)
	voter := identities[0]
	require.NoError(t, err)

	// vote should be valid
	valid, err := signers[0].VerifyVote(voter, vote.SigData, block)
	require.NoError(t, err)
	assert.True(t, valid, "original vote should be valid")

	// vote on different block should be invalid
	block.BlockID[0]++
	valid, err = signers[0].VerifyVote(voter, vote.SigData, block)
	require.NoError(t, err)
	assert.False(t, valid, "vote with changed block ID should be invalid")
	block.BlockID[0]--

	// vote with changed view should be invalid
	block.View++
	valid, err = signers[0].VerifyVote(voter, vote.SigData, block)
	require.NoError(t, err)
	assert.False(t, valid, "vote with changed view should be invalid")
	block.View--

	// vote by different signer should be invalid
	voter = identities[1]
	valid, err = signers[0].VerifyVote(voter, vote.SigData, block)
	require.NoError(t, err)
	assert.False(t, valid, "vote with changed identity should be invalid")
	voter = identities[0]

	// vote with changed signature should be invalid
	// TODO: change error handling so split failure and invalid signature is
	// treated the same
	vote.SigData[4]++
	valid, err = signers[0].VerifyVote(voter, vote.SigData, block)
	require.NoError(t, err)
	assert.False(t, valid, "vote with changed signature should be invalid")
	vote.SigData[4]--
}

func TestCombinedProposalIsVote(t *testing.T) {

	// NOTE: I don't think this is true for every signature scheme
	identities := unittest.IdentityListFixture(4, unittest.WithRole(flow.RoleConsensus))
	committeeState, stakingKeys, beaconKeys := MakeHotstuffCommitteeState(t, identities, true, epochCounter)
	signers := MakeSigners(t, committeeState, identities.NodeIDs(), stakingKeys, beaconKeys)

	// create proposal
	block := helper.MakeBlock(t, helper.WithBlockProposer(identities[0].NodeID))
	proposal, err := signers[0].CreateProposal(block)
	require.NoError(t, err)
	vote, err := signers[0].CreateVote(block)
	require.NoError(t, err)

	assert.Equal(t, proposal.SigData, vote.SigData)
}

func TestCombinedQC(t *testing.T) {

	identities := unittest.IdentityListFixture(8, unittest.WithRole(flow.RoleConsensus))
<<<<<<< HEAD
	voterIDs := identities.NodeIDs()
	minShares := (len(voterIDs)-1)/2 + 1
	committeeState, stakingKeys, beaconKeys := MakeHotstuffCommitteeState(t, identities, true, epochCounter)
=======
	minShares := (len(identities)-1)/2 + 1
	committeeState, stakingKeys, beaconKeys := MakeHotstuffCommitteeState(t, identities, true)
>>>>>>> d78eb06b
	signers := MakeSigners(t, committeeState, identities.NodeIDs(), stakingKeys, beaconKeys)

	// create proposal
	block := helper.MakeBlock(t, helper.WithBlockProposer(identities[0].NodeID))
	var votes []*model.Vote
	for _, signer := range signers {
		vote, err := signer.CreateVote(block)
		require.NoError(t, err)
		votes = append(votes, vote)
	}

	// should be able to create QC from votes and verify
	qc, err := signers[0].CreateQC(votes[:minShares])
	require.NoError(t, err, "should be able to create QC from valid votes")

	// creation with insufficient threshold should fail
	_, err = signers[0].CreateQC(votes[:minShares-1])
	assert.Error(t, err, "creating QC with insufficient shares should fail")

	// creation from different views should fail
	votes[0].View++
	_, err = signers[0].CreateQC(votes[:minShares])
	assert.Error(t, err, "creating QC with mismatching view should fail")
	votes[0].View--

	// creation from different block IDs should fail
	votes[0].BlockID[0]++
	_, err = signers[0].CreateQC(votes[:minShares])
	assert.Error(t, err, "creating QC with mismatching block ID should fail")
	votes[0].BlockID[0]--

	// original QCs should be valid
	valid, err := signers[0].VerifyQC(identities[:minShares], qc.SigData, block)
	require.NoError(t, err)
	assert.True(t, valid, "original QC should be valid")

	// Verify QC with a totally different set of signers (to test the staking key aggregation)
	qcBis, err := signers[0].CreateQC(votes[len(votes)-minShares:])
	require.NoError(t, err, "should be able to create QC from valid votes")
	valid, err = signers[0].VerifyQC(identities[len(identities)-minShares:], qcBis.SigData, block)
	require.NoError(t, err)
	assert.True(t, valid, "QC should be valid")

	// Verify QC with a slightly different set of signers (to test the staking key aggregation)
	for i := 0; i <= len(votes)-minShares; i++ {
		qcBis, err = signers[0].CreateQC(votes[i : i+minShares])
		require.NoError(t, err, "should be able to create QC from valid votes")
		valid, err = signers[0].VerifyQC(identities[i:i+minShares], qcBis.SigData, block)
		require.NoError(t, err)
		assert.True(t, valid, "QC should be valid")
	}

	// verification with not enough voters is invalid
	valid, err = signers[0].VerifyQC(identities[:minShares-1], qc.SigData, block)
	require.NoError(t, err)
	assert.False(t, valid, "verification of QC should fail with missing voter ID")

	// verification with changed signature should fail
	// TODO: change error handling so split failure & invalid signature is
	// treated the same
	qc.SigData[8]++
	valid, err = signers[0].VerifyQC(identities[:minShares], qc.SigData, block)
	require.NoError(t, err)
	assert.False(t, valid, "QC with changed signature data should be invalid")
	qc.SigData[8]--

	// verification with changed block ID should fail
	block.BlockID[0]++
	valid, err = signers[0].VerifyQC(identities[:minShares], qc.SigData, block)
	require.NoError(t, err)
	assert.False(t, valid, "QC with changed block ID should be invalid")
	block.BlockID[0]--

	// verification with changed view should fail
	block.View++
	valid, err = signers[0].VerifyQC(identities[:minShares], qc.SigData, block)
	require.NoError(t, err)
	assert.False(t, valid, "QC with changed block view should be invalid")
	block.View--
}<|MERGE_RESOLUTION|>--- conflicted
+++ resolved
@@ -80,14 +80,8 @@
 func TestCombinedQC(t *testing.T) {
 
 	identities := unittest.IdentityListFixture(8, unittest.WithRole(flow.RoleConsensus))
-<<<<<<< HEAD
-	voterIDs := identities.NodeIDs()
-	minShares := (len(voterIDs)-1)/2 + 1
+	minShares := (len(identities)-1)/2 + 1
 	committeeState, stakingKeys, beaconKeys := MakeHotstuffCommitteeState(t, identities, true, epochCounter)
-=======
-	minShares := (len(identities)-1)/2 + 1
-	committeeState, stakingKeys, beaconKeys := MakeHotstuffCommitteeState(t, identities, true)
->>>>>>> d78eb06b
 	signers := MakeSigners(t, committeeState, identities.NodeIDs(), stakingKeys, beaconKeys)
 
 	// create proposal
