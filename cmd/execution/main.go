package main

import (
	"bytes"
	"fmt"
	"os"
	"path/filepath"

	"github.com/onflow/cadence/runtime"
	"github.com/spf13/pflag"

	"github.com/dapperlabs/flow-go/cmd"
	"github.com/dapperlabs/flow-go/engine/execution/computation"
	"github.com/dapperlabs/flow-go/engine/execution/computation/virtualmachine"
	"github.com/dapperlabs/flow-go/engine/execution/ingestion"
	"github.com/dapperlabs/flow-go/engine/execution/provider"
	"github.com/dapperlabs/flow-go/engine/execution/rpc"
	"github.com/dapperlabs/flow-go/engine/execution/state"
	"github.com/dapperlabs/flow-go/engine/execution/state/bootstrap"
	"github.com/dapperlabs/flow-go/engine/execution/sync"
	"github.com/dapperlabs/flow-go/model/flow"
	"github.com/dapperlabs/flow-go/module"
	"github.com/dapperlabs/flow-go/storage"
	"github.com/dapperlabs/flow-go/storage/badger"
	"github.com/dapperlabs/flow-go/storage/ledger"
)

func main() {

	var (
		stateCommitments   storage.Commits
		ledgerStorage      storage.Ledger
		blocks             storage.Blocks
		events             storage.Events
		txResults          storage.TransactionResults
		providerEngine     *provider.Engine
		computationManager *computation.Manager
		ingestionEng       *ingestion.Engine
		rpcConf            rpc.Config
		err                error
		executionState     state.ExecutionState
		triedir            string
	)

	cmd.FlowNode("execution").
		ExtraFlags(func(flags *pflag.FlagSet) {
			homedir, _ := os.UserHomeDir()
			datadir := filepath.Join(homedir, ".flow", "execution")

			flags.StringVarP(&rpcConf.ListenAddr, "rpc-addr", "i", "localhost:9000", "the address the gRPC server listens on")
			flags.StringVar(&triedir, "triedir", datadir, "directory to store the execution State")
		}).
		Module("computation manager", func(node *cmd.FlowNodeBuilder) error {
			rt := runtime.NewInterpreterRuntime()
<<<<<<< HEAD
			vm := virtualmachine.New(rt)

=======
			vm, err := virtualmachine.New(rt)
			if err != nil {
				return err
			}
>>>>>>> 5520fc7e
			computationManager = computation.New(
				node.Logger,
				node.Metrics,
				node.Tracer,
				node.Me,
				node.State,
				vm,
			)

			return nil
		}).
		// Trie storage is required to bootstrap, but also shout be handled while shutting down
		Module("ledger storage", func(node *cmd.FlowNodeBuilder) error {
			ledgerStorage, err = ledger.NewTrieStorage(triedir)
			return err
		}).
		GenesisHandler(func(node *cmd.FlowNodeBuilder, block *flow.Block) {
			bootstrappedStateCommitment, err := bootstrap.BootstrapLedger(ledgerStorage)
			if err != nil {
				panic(fmt.Sprintf("error while bootstrapping execution state: %s", err))
			}
			if !bytes.Equal(bootstrappedStateCommitment, flow.GenesisStateCommitment) {
				panic("error while bootstrapping execution state - resulting state is different than precalculated!")
			}
			if !bytes.Equal(flow.GenesisStateCommitment, node.GenesisCommit) {
				panic(fmt.Sprintf("genesis seal state commitment (%x) different from precalculated (%x)", node.GenesisCommit, flow.GenesisStateCommitment))
			}

			err = bootstrap.BootstrapExecutionDatabase(node.DB, block.Header)
			if err != nil {
				panic(fmt.Sprintf("error while boostrapping execution state - cannot bootstrap database: %s", err))
			}
		}).
		Component("execution state ledger", func(node *cmd.FlowNodeBuilder) (module.ReadyDoneAware, error) {
			return ledgerStorage, nil
		}).
		Component("provider engine", func(node *cmd.FlowNodeBuilder) (module.ReadyDoneAware, error) {
			chunkDataPacks := badger.NewChunkDataPacks(node.DB)
			executionResults := badger.NewExecutionResults(node.DB)
			stateCommitments = badger.NewCommits(node.DB)

			executionState = state.NewExecutionState(
				ledgerStorage,
				stateCommitments,
				chunkDataPacks,
				executionResults,
				node.DB,
				node.Tracer,
			)

			stateSync := sync.NewStateSynchronizer(executionState)

			providerEngine, err = provider.New(
				node.Logger,
				node.Tracer,
				node.Network,
				node.State,
				node.Me,
				executionState,
				stateSync,
			)

			return providerEngine, err
		}).
		Component("ingestion engine", func(node *cmd.FlowNodeBuilder) (module.ReadyDoneAware, error) {
			// Only needed for ingestion engine
			payloads := badger.NewPayloads(node.DB)
			collections := badger.NewCollections(node.DB)

			// Needed for grpc server, make sure to assign to main scoped vars
			blocks = badger.NewBlocks(node.DB)
			events = badger.NewEvents(node.DB)
			txResults = badger.NewTransactionResults(node.DB)
			ingestionEng, err = ingestion.New(
				node.Logger,
				node.Network,
				node.Me,
				node.State,
				blocks,
				payloads,
				collections,
				events,
				txResults,
				computationManager,
				providerEngine,
				executionState,
				6, // TODO - config param maybe?
				node.Metrics,
				node.Tracer,
				true,
			)
			return ingestionEng, err
		}).
		Component("grpc server", func(node *cmd.FlowNodeBuilder) (module.ReadyDoneAware, error) {
			rpcEng := rpc.New(node.Logger, rpcConf, ingestionEng, blocks, events, txResults)
			return rpcEng, nil
		}).Run("execution")

}<|MERGE_RESOLUTION|>--- conflicted
+++ resolved
@@ -52,15 +52,12 @@
 		}).
 		Module("computation manager", func(node *cmd.FlowNodeBuilder) error {
 			rt := runtime.NewInterpreterRuntime()
-<<<<<<< HEAD
-			vm := virtualmachine.New(rt)
 
-=======
 			vm, err := virtualmachine.New(rt)
 			if err != nil {
 				return err
 			}
->>>>>>> 5520fc7e
+
 			computationManager = computation.New(
 				node.Logger,
 				node.Metrics,
