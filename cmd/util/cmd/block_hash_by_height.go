--- conflicted
+++ resolved
@@ -24,13 +24,8 @@
 
 // blockHashByHeight retreives the block hash by height
 func blockHashByHeight(_ *cobra.Command, _ []string) {
-<<<<<<< HEAD
 	db := common.InitStorage(flagDatadir)
 	cache := &metrics.NoopCollector{}
-=======
-	db := initStorage(flagDatadir)
-	cache := metrics.NewCacheCollector(flow.ChainID(flagChainID))
->>>>>>> ac7baa12
 	headers := bstorage.NewHeaders(cache, db)
 	seals := bstorage.NewSeals(cache, db)
 
