package main

import (
	"encoding/json"
	"errors"
	"fmt"
	"io/ioutil"
	"path/filepath"
	"time"

	"github.com/spf13/pflag"

	"github.com/dapperlabs/flow-go/module/metrics"

	"github.com/dapperlabs/flow-go/consensus/hotstuff"
	"github.com/dapperlabs/flow-go/model/flow/filter"

	"github.com/dapperlabs/flow-go/consensus/hotstuff/committee"

	"github.com/dapperlabs/flow-go/cmd"
	"github.com/dapperlabs/flow-go/consensus"
	hotstuffmodels "github.com/dapperlabs/flow-go/consensus/hotstuff/model"
	"github.com/dapperlabs/flow-go/consensus/hotstuff/notifications"
	"github.com/dapperlabs/flow-go/consensus/hotstuff/verification"
	"github.com/dapperlabs/flow-go/engine/collection/ingest"
	"github.com/dapperlabs/flow-go/engine/collection/proposal"
	"github.com/dapperlabs/flow-go/engine/collection/provider"
	followereng "github.com/dapperlabs/flow-go/engine/common/follower"
	"github.com/dapperlabs/flow-go/engine/common/synchronization"
	"github.com/dapperlabs/flow-go/model/bootstrap"
	"github.com/dapperlabs/flow-go/model/cluster"
	"github.com/dapperlabs/flow-go/model/encoding"
	"github.com/dapperlabs/flow-go/model/flow"
	"github.com/dapperlabs/flow-go/module"
	"github.com/dapperlabs/flow-go/module/buffer"
	builder "github.com/dapperlabs/flow-go/module/builder/collection"
	colfinalizer "github.com/dapperlabs/flow-go/module/finalizer/collection"
	followerfinalizer "github.com/dapperlabs/flow-go/module/finalizer/follower"
	"github.com/dapperlabs/flow-go/module/ingress"
	"github.com/dapperlabs/flow-go/module/mempool"
	"github.com/dapperlabs/flow-go/module/mempool/stdmap"
	"github.com/dapperlabs/flow-go/module/signature"
	clusterkv "github.com/dapperlabs/flow-go/state/cluster/badger"
	"github.com/dapperlabs/flow-go/state/protocol"
	"github.com/dapperlabs/flow-go/storage"
	"github.com/dapperlabs/flow-go/storage/badger"
	"github.com/dapperlabs/flow-go/utils/logging"
)

const (
	proposalTimeout = time.Second * 4
)

func main() {

	var (
<<<<<<< HEAD
		txLimit         uint
		ingressConf     ingress.Config
		hotstuffTimeout time.Duration

=======
		txLimit             uint
		maxCollectionSize   uint
		ingressExpiryBuffer uint64
		builderExpiryBuffer uint64

		ingressConf  ingress.Config
>>>>>>> 128387ac
		pool         mempool.Transactions
		collections  *badger.Collections
		transactions *badger.Transactions
		headers      *badger.Headers
		blocks       *badger.Blocks
		colPayloads  *badger.ClusterPayloads
		conPayloads  *badger.Payloads
		views        *badger.Views

		colCache *buffer.PendingClusterBlocks // pending block cache for cluster consensus
		conCache *buffer.PendingBlocks        // pending block cache for follower

		clusterID    string           // chain ID for the cluster
		clusterState *clusterkv.State // chain state for the cluster

		// from bootstrap files
		clusterGenesis *cluster.Block                    // genesis block for the cluster
		clusterQC      *hotstuffmodels.QuorumCertificate // QC for the cluster

		prov *provider.Engine
		ing  *ingest.Engine
		err  error
	)

	cmd.FlowNode("collection").
		ExtraFlags(func(flags *pflag.FlagSet) {
			flags.UintVar(&txLimit, "tx-limit", 50000, "maximum number of transactions in the memory pool")
			flags.Uint64Var(&ingressExpiryBuffer, "ingress-expiry-buffer", 30, "expiry buffer for inbound transactions")
			flags.Uint64Var(&builderExpiryBuffer, "builder-expiry-buffer", 15, "expiry buffer for transactions in proposed collections")
			flags.UintVar(&maxCollectionSize, "max-collection-size", 100, "maximum number of transactions in proposed collections")
			flags.StringVarP(&ingressConf.ListenAddr, "ingress-addr", "i", "localhost:9000", "the address the ingress server listens on")
			flags.DurationVar(&hotstuffTimeout, "hotstuff-timeout", proposalTimeout, "the initial timeout for the hotstuff pacemaker")
		}).
		Module("transactions mempool", func(node *cmd.FlowNodeBuilder) error {
			pool, err = stdmap.NewTransactions(txLimit)
			return err
		}).
		Module("persistent storage", func(node *cmd.FlowNodeBuilder) error {
			transactions = badger.NewTransactions(node.DB)
			headers = badger.NewHeaders(node.DB)
			blocks = badger.NewBlocks(node.DB)
			colPayloads = badger.NewClusterPayloads(node.DB)
			conPayloads = badger.NewPayloads(node.DB)
			views = badger.NewViews(node.DB)
			return nil
		}).
		Module("block cache", func(node *cmd.FlowNodeBuilder) error {
			colCache = buffer.NewPendingClusterBlocks()
			conCache = buffer.NewPendingBlocks()
			return nil
		}).
		// regardless of whether we are starting from scratch or from an
		// existing state, we load the genesis files
		Module("cluster consensus bootstrapping", func(node *cmd.FlowNodeBuilder) error {
			myCluster, err := protocol.ClusterFor(node.State.Final(), node.Me.NodeID())
			if err != nil {
				return fmt.Errorf("could not get my cluster: %w", err)
			}

			clusterID = protocol.ChainIDForCluster(myCluster)

			// read cluster bootstrapping files from standard bootstrap directory
			clusterGenesis, err = loadClusterBlock(node.BaseConfig.BootstrapDir, clusterID)
			if err != nil {
				return fmt.Errorf("could not load cluster block: %w", err)
			}

			clusterQC, err = loadClusterQC(node.BaseConfig.BootstrapDir, clusterID)
			if err != nil {
				return fmt.Errorf("could not load cluster qc: %w", err)
			}

			return nil
		}).
		Module("metrics collector", func(node *cmd.FlowNodeBuilder) error {
			node.Metrics, err = metrics.NewClusterCollector(node.Logger, clusterID)
			return err
		}).
		// if a genesis cluster block already exists in the database, discard
		// the loaded bootstrap files and use the existing cluster state
		Module("cluster state", func(node *cmd.FlowNodeBuilder) error {
			myCluster, err := protocol.ClusterFor(node.State.Final(), node.Me.NodeID())
			if err != nil {
				return fmt.Errorf("could not get my cluster: %w", err)
			}

			// determine the chain ID for my cluster and create cluster state
			clusterID = protocol.ChainIDForCluster(myCluster)
			clusterState, err = clusterkv.NewState(node.DB, clusterID)
			if err != nil {
				return fmt.Errorf("could not create cluster state: %w", err)
			}

<<<<<<< HEAD
			_, err = clusterState.Final().Head()
			// storage layer error while checking state - fail fast
			if err != nil && !errors.Is(err, storage.ErrNotFound) {
				return fmt.Errorf("could not check cluster state db: %w", err)
			}
=======
			// create genesis block for cluster consensus
			genesis := cluster.Genesis()
			genesis.Header.ChainID = clusterID
>>>>>>> 128387ac

			// no existing cluster state, bootstrap with block specified in
			// bootstrapping files
			if errors.Is(err, storage.ErrNotFound) {
				err = clusterState.Mutate().Bootstrap(clusterGenesis)
				if err != nil {
					return fmt.Errorf("could not bootstrap cluster state: %w", err)
				}

				node.Logger.Info().
					Hex("genesis_id", logging.ID(clusterGenesis.ID())).
					Str("cluster_id", clusterID).
					Str("cluster_members", fmt.Sprintf("%v", myCluster.NodeIDs())).
					Msg("bootstrapped cluster state")
			}

			// otherwise, we already have cluster state on-disk, no bootstrapping needed

			return nil
		}).
		Component("follower engine", func(node *cmd.FlowNodeBuilder) (module.ReadyDoneAware, error) {

			// initialize cleaner for DB
			cleaner := badger.NewCleaner(node.Logger, node.DB)

			// create a finalizer that will handling updating the protocol
			// state when the follower detects newly finalized blocks
			final := followerfinalizer.NewFinalizer(node.DB)

			// initialize the staking & beacon verifiers, signature joiner
			staking := signature.NewAggregationVerifier(encoding.ConsensusVoteTag)
			beacon := signature.NewThresholdVerifier(encoding.RandomBeaconTag)
			merger := signature.NewCombiner()

			// initialize consensus committee's membership state
			// This committee state is for the HotStuff follower, which follows the MAIN CONSENSUS Committee
			// Note: node.Me.NodeID() is not part of the consensus committee
			mainConsensusCommittee, err := committee.NewMainConsensusCommitteeState(node.State, node.Me.NodeID())
			if err != nil {
				return nil, fmt.Errorf("could not create Committee state for main consensus: %w", err)
			}

			// initialize the verifier for the protocol consensus
			verifier := verification.NewCombinedVerifier(mainConsensusCommittee, node.DKGState, staking, beacon, merger)

			// TODO: use proper engine for notifier to follower
			notifier := notifications.NewNoopConsumer()

			// creates a consensus follower with ingestEngine as the notifier
			// so that it gets notified upon each new finalized block
			core, err := consensus.NewFollower(node.Logger, mainConsensusCommittee, final, verifier, notifier, node.GenesisBlock.Header, node.GenesisQC)
			if err != nil {
				return nil, fmt.Errorf("could not create follower core logic: %w", err)
			}

			follower, err := followereng.New(node.Logger, node.Network, node.Me, cleaner, headers, conPayloads, node.State, conCache, core)
			if err != nil {
				return nil, fmt.Errorf("could not create follower engine: %w", err)
			}

			// create a block synchronization engine to handle follower getting
			// out of sync
			sync, err := synchronization.New(node.Logger, node.Network, node.Me, node.State, blocks, follower)
			if err != nil {
				return nil, fmt.Errorf("could not create synchronization engine: %w", err)
			}

			return follower.WithSynchronization(sync), nil
		}).
		Component("ingestion engine", func(node *cmd.FlowNodeBuilder) (module.ReadyDoneAware, error) {
			ing, err = ingest.New(node.Logger, node.Network, node.State, node.Metrics, node.Me, pool, ingressExpiryBuffer)
			return ing, err
		}).
		Component("ingress server", func(node *cmd.FlowNodeBuilder) (module.ReadyDoneAware, error) {
			server := ingress.New(ingressConf, ing)
			return server, nil
		}).
		Component("provider engine", func(node *cmd.FlowNodeBuilder) (module.ReadyDoneAware, error) {
			collections = badger.NewCollections(node.DB)
			prov, err = provider.New(node.Logger, node.Network, node.State, node.Metrics, node.Me, pool, collections, transactions)
			return prov, err
		}).
		Component("proposal engine", func(node *cmd.FlowNodeBuilder) (module.ReadyDoneAware, error) {
			build := builder.NewBuilder(node.DB, pool,
				builder.WithMaxCollectionSize(maxCollectionSize),
				builder.WithExpiryBuffer(builderExpiryBuffer),
			)
			final := colfinalizer.NewFinalizer(node.DB, pool, prov, node.Metrics, clusterID)

			prop, err := proposal.New(node.Logger, node.Network, node.Me, node.State, clusterState, node.Metrics, ing, pool, transactions, headers, colPayloads, colCache)
			if err != nil {
				return nil, fmt.Errorf("could not initialize engine: %w", err)
			}

			//Collector cluster's HotStuff committee state
			committee, err := initClusterCommittee(node)
			if err != nil {
				return nil, fmt.Errorf("creating HotStuff committee state failed: %w", err)
			}

			// create a signing provider for signing HotStuff messages (within cluster)
			staking := signature.NewAggregationProvider(encoding.CollectorVoteTag, node.Me)
			signer := verification.NewSingleSigner(committee, staking, node.Me.NodeID())

			// initialize logging notifier for hotstuff
			notifier := createNotifier(node.Logger, node.Metrics)

			hot, err := consensus.NewParticipant(
				node.Logger, notifier, node.Metrics, headers, views, committee, node.State,
				build, final, signer, prop, &clusterGenesis.Header, clusterQC,
				consensus.WithTimeout(hotstuffTimeout),
			)
			if err != nil {
				return nil, fmt.Errorf("creating HotStuff participant failed: %w", err)
			}

			prop = prop.WithConsensus(hot)
			return prop, nil
		}).
		Run(flow.RoleCollection.String())
}

// initClusterCommittee initializes the Collector cluster's HotStuff committee state
func initClusterCommittee(node *cmd.FlowNodeBuilder) (hotstuff.Committee, error) {
	mainGenesisBlockID := node.GenesisBlock.ID()
	// TODO: update to return reference block ID from collection
	blockTranslator := func(blockID flow.Identifier) (flow.Identifier, error) { return mainGenesisBlockID, nil }

	// create a filter for consensus members for our cluster
	cluster, err := protocol.ClusterFor(node.State.Final(), node.Me.NodeID())
	if err != nil {
		return nil, fmt.Errorf("could not get cluster members for node %x: %w", node.Me.NodeID(), err)
	}
	selector := filter.And(filter.In(cluster), filter.HasStake(true))

	return committee.New(node.State, blockTranslator, node.Me.NodeID(), selector, cluster.NodeIDs()), nil
}

func loadClusterBlock(path string, clusterID string) (*cluster.Block, error) {
	filename := fmt.Sprintf(bootstrap.FilenameGenesisClusterBlock, clusterID)
	data, err := ioutil.ReadFile(filepath.Join(path, filename))
	if err != nil {
		return nil, err
	}

	var block cluster.Block
	err = json.Unmarshal(data, &block)
	if err != nil {
		return nil, err
	}
	return &block, nil
}

func loadClusterQC(path string, clusterID string) (*hotstuffmodels.QuorumCertificate, error) {
	filename := fmt.Sprintf(bootstrap.FilenameGenesisClusterQC, clusterID)
	data, err := ioutil.ReadFile(filepath.Join(path, filename))
	if err != nil {
		return nil, err
	}

	var qc hotstuffmodels.QuorumCertificate
	err = json.Unmarshal(data, &qc)
	if err != nil {
		return nil, err
	}
	return &qc, nil
}<|MERGE_RESOLUTION|>--- conflicted
+++ resolved
@@ -54,19 +54,13 @@
 func main() {
 
 	var (
-<<<<<<< HEAD
-		txLimit         uint
-		ingressConf     ingress.Config
-		hotstuffTimeout time.Duration
-
-=======
 		txLimit             uint
 		maxCollectionSize   uint
 		ingressExpiryBuffer uint64
 		builderExpiryBuffer uint64
+		hotstuffTimeout time.Duration
 
 		ingressConf  ingress.Config
->>>>>>> 128387ac
 		pool         mempool.Transactions
 		collections  *badger.Collections
 		transactions *badger.Transactions
@@ -160,17 +154,11 @@
 				return fmt.Errorf("could not create cluster state: %w", err)
 			}
 
-<<<<<<< HEAD
 			_, err = clusterState.Final().Head()
 			// storage layer error while checking state - fail fast
 			if err != nil && !errors.Is(err, storage.ErrNotFound) {
 				return fmt.Errorf("could not check cluster state db: %w", err)
 			}
-=======
-			// create genesis block for cluster consensus
-			genesis := cluster.Genesis()
-			genesis.Header.ChainID = clusterID
->>>>>>> 128387ac
 
 			// no existing cluster state, bootstrap with block specified in
 			// bootstrapping files
