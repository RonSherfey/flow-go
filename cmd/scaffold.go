--- conflicted
+++ resolved
@@ -115,12 +115,8 @@
 func (fnb *FlowNodeBuilder) initNodeID() {
 	if fnb.BaseConfig.NodeID == notSet {
 		h := sha256.New()
-<<<<<<< HEAD
 		_, err := h.Write([]byte(fnb.BaseConfig.NodeName))
 		fnb.MustNot(err).Msg("could not initialize node id")
-=======
-		_, _ = h.Write([]byte(fnb.BaseConfig.NodeName))
->>>>>>> 9134d0f7
 		fnb.BaseConfig.NodeID = hex.EncodeToString(h.Sum(nil))
 	}
 }
