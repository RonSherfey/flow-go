// (c) 2019 Dapper Labs - ALL RIGHTS RESERVED

package operation

import (
	"encoding/binary"
	"fmt"

	"github.com/dapperlabs/flow-go/crypto"
	"github.com/dapperlabs/flow-go/model/flow"
)

const (
<<<<<<< HEAD
	codeRole                   = 10
	codeAddress                = 11
	codeDelta                  = 12
	codeHeader                 = 20
	codeIdentities             = 21
	codeTransaction            = 22
	codeCollection             = 23
	codeGuaranteedCollection   = 24
	codeHash                   = 100 // block number to hash
	codeBoundary               = 101
	codeBlockHashToCollections = 102
=======
	codeRole                 = 10
	codeAddress              = 11
	codeDelta                = 12
	codeHeader               = 20
	codeIdentities           = 21
	codeTransaction          = 22
	codeGuaranteedCollection = 23
	codeCollection           = 24
	codeHash                 = 100 //block number to hash
	codeBoundary             = 101
>>>>>>> d345d6c0
)

func makePrefix(code byte, keys ...interface{}) []byte {
	prefix := make([]byte, 1)
	prefix[0] = code
	for _, key := range keys {
		prefix = append(prefix, b(key)...)
	}
	return prefix
}

func b(v interface{}) []byte {
	switch i := v.(type) {
	case uint64:
		b := make([]byte, 8)
		binary.BigEndian.PutUint64(b, i)
		return b
	case crypto.Hash:
		return []byte(i)
	case flow.Fingerprint:
		return []byte(i)
	case flow.Role:
		return []byte{byte(i)}
	case flow.Identifier:
		return i[:]
	default:
		panic(fmt.Sprintf("unsupported type to convert (%T)", v))
	}
}<|MERGE_RESOLUTION|>--- conflicted
+++ resolved
@@ -11,7 +11,6 @@
 )
 
 const (
-<<<<<<< HEAD
 	codeRole                   = 10
 	codeAddress                = 11
 	codeDelta                  = 12
@@ -19,22 +18,10 @@
 	codeIdentities             = 21
 	codeTransaction            = 22
 	codeCollection             = 23
-	codeGuaranteedCollection   = 24
+	codeCollectionGuarantee    = 24
 	codeHash                   = 100 // block number to hash
 	codeBoundary               = 101
 	codeBlockHashToCollections = 102
-=======
-	codeRole                 = 10
-	codeAddress              = 11
-	codeDelta                = 12
-	codeHeader               = 20
-	codeIdentities           = 21
-	codeTransaction          = 22
-	codeGuaranteedCollection = 23
-	codeCollection           = 24
-	codeHash                 = 100 //block number to hash
-	codeBoundary             = 101
->>>>>>> d345d6c0
 )
 
 func makePrefix(code byte, keys ...interface{}) []byte {
