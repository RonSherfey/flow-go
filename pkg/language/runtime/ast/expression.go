--- conflicted
+++ resolved
@@ -104,20 +104,11 @@
 type InvocationExpression struct {
 	Expression Expression
 	Arguments  []*Argument
-<<<<<<< HEAD
-	StartPos   Position
 	EndPos     Position
 }
 
 func (e *InvocationExpression) StartPosition() Position {
-	return e.StartPos
-=======
-	EndPos     *Position
-}
-
-func (e *InvocationExpression) StartPosition() *Position {
 	return e.Expression.StartPosition()
->>>>>>> 1c3c22b9
 }
 
 func (e *InvocationExpression) EndPosition() Position {
@@ -257,25 +248,15 @@
 	Parameters []*Parameter
 	ReturnType Type
 	Block      *Block
-<<<<<<< HEAD
-	StartPos   Position
-	EndPos     Position
-=======
-	StartPos   *Position
->>>>>>> 1c3c22b9
+	StartPos   Position
 }
 
 func (e *FunctionExpression) StartPosition() Position {
 	return e.StartPos
 }
 
-<<<<<<< HEAD
 func (e *FunctionExpression) EndPosition() Position {
-	return e.EndPos
-=======
-func (e *FunctionExpression) EndPosition() *Position {
 	return e.Block.EndPosition()
->>>>>>> 1c3c22b9
 }
 
 func (*FunctionExpression) isExpression() {}
