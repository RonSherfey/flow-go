package sema

import (
	"github.com/dapperlabs/flow-go/pkg/language/runtime/activations"
	"github.com/dapperlabs/flow-go/pkg/language/runtime/ast"
	"github.com/dapperlabs/flow-go/pkg/language/runtime/common"
	"github.com/dapperlabs/flow-go/pkg/language/runtime/errors"
	"github.com/raviqqe/hamt"
)

const ArgumentLabelNotRequired = "_"
const InitializerIdentifier = "init"
const SelfIdentifier = "self"
const BeforeIdentifier = "before"
const ResultIdentifier = "result"

type functionContext struct {
	returnType Type
	loops      int
}

var beforeType = &FunctionType{
	ParameterTypes: []Type{&AnyType{}},
	ReturnType:     &AnyType{},
	Apply: func(types []Type) Type {
		return types[0]
	},
}

// Checker

type Checker struct {
	Program           *ast.Program
	PredeclaredValues map[string]ValueDeclaration
	PredeclaredTypes  map[string]TypeDeclaration
	ImportCheckers    map[ast.ImportLocation]*Checker
	errors            []error
	valueActivations  *activations.Activations
	typeActivations   *activations.Activations
	functionContexts  []*functionContext
	GlobalValues      map[string]*Variable
	GlobalTypes       map[string]Type
	inCondition       bool
	Occurrences       *Occurrences
	variableOrigins   map[*Variable]*Origin
	memberOrigins     map[Type]map[string]*Origin
	seenImports       map[ast.ImportLocation]bool
	isChecked         bool
	// TODO: refactor into fields on AST?
	FunctionDeclarationFunctionTypes   map[*ast.FunctionDeclaration]*FunctionType
	VariableDeclarationValueTypes      map[*ast.VariableDeclaration]Type
	VariableDeclarationTargetTypes     map[*ast.VariableDeclaration]Type
	AssignmentStatementValueTypes      map[*ast.AssignmentStatement]Type
	AssignmentStatementTargetTypes     map[*ast.AssignmentStatement]Type
	CompositeDeclarationTypes          map[*ast.CompositeDeclaration]*CompositeType
	InitializerFunctionTypes           map[*ast.InitializerDeclaration]*FunctionType
	FunctionExpressionFunctionType     map[*ast.FunctionExpression]*FunctionType
	InvocationExpressionArgumentTypes  map[*ast.InvocationExpression][]Type
	InvocationExpressionParameterTypes map[*ast.InvocationExpression][]Type
	InterfaceDeclarationTypes          map[*ast.InterfaceDeclaration]*InterfaceType
	FailableDowncastingTypes           map[*ast.FailableDowncastExpression]Type
	ReturnStatementValueTypes          map[*ast.ReturnStatement]Type
	ReturnStatementReturnTypes         map[*ast.ReturnStatement]Type
	BinaryExpressionResultTypes        map[*ast.BinaryExpression]Type
	BinaryExpressionRightTypes         map[*ast.BinaryExpression]Type
	MemberExpressionMembers            map[*ast.MemberExpression]*Member
}

func NewChecker(
	program *ast.Program,
	predeclaredValues map[string]ValueDeclaration,
	predeclaredTypes map[string]TypeDeclaration,
) (*Checker, error) {
	typeActivations := &activations.Activations{}
	typeActivations.Push(baseTypes)

	valueActivations := &activations.Activations{}
	valueActivations.Push(hamt.NewMap())

	checker := &Checker{
		Program:                            program,
		PredeclaredValues:                  predeclaredValues,
		PredeclaredTypes:                   predeclaredTypes,
		ImportCheckers:                     map[ast.ImportLocation]*Checker{},
		valueActivations:                   valueActivations,
		typeActivations:                    typeActivations,
		GlobalValues:                       map[string]*Variable{},
		GlobalTypes:                        map[string]Type{},
		Occurrences:                        NewOccurrences(),
		variableOrigins:                    map[*Variable]*Origin{},
		memberOrigins:                      map[Type]map[string]*Origin{},
		seenImports:                        map[ast.ImportLocation]bool{},
		FunctionDeclarationFunctionTypes:   map[*ast.FunctionDeclaration]*FunctionType{},
		VariableDeclarationValueTypes:      map[*ast.VariableDeclaration]Type{},
		VariableDeclarationTargetTypes:     map[*ast.VariableDeclaration]Type{},
		AssignmentStatementValueTypes:      map[*ast.AssignmentStatement]Type{},
		AssignmentStatementTargetTypes:     map[*ast.AssignmentStatement]Type{},
		CompositeDeclarationTypes:          map[*ast.CompositeDeclaration]*CompositeType{},
		InitializerFunctionTypes:           map[*ast.InitializerDeclaration]*FunctionType{},
		FunctionExpressionFunctionType:     map[*ast.FunctionExpression]*FunctionType{},
		InvocationExpressionArgumentTypes:  map[*ast.InvocationExpression][]Type{},
		InvocationExpressionParameterTypes: map[*ast.InvocationExpression][]Type{},
		InterfaceDeclarationTypes:          map[*ast.InterfaceDeclaration]*InterfaceType{},
		FailableDowncastingTypes:           map[*ast.FailableDowncastExpression]Type{},
		ReturnStatementValueTypes:          map[*ast.ReturnStatement]Type{},
		ReturnStatementReturnTypes:         map[*ast.ReturnStatement]Type{},
		BinaryExpressionResultTypes:        map[*ast.BinaryExpression]Type{},
		BinaryExpressionRightTypes:         map[*ast.BinaryExpression]Type{},
		MemberExpressionMembers:            map[*ast.MemberExpression]*Member{},
	}

	for name, declaration := range predeclaredValues {
		checker.declareValue(name, declaration)
		checker.declareGlobalValue(name)
	}

	for name, declaration := range predeclaredTypes {
		checker.declareTypeDeclaration(name, declaration)
	}

	err := checker.checkerError()
	if err != nil {
		return nil, err
	}

	return checker, nil
}

type ValueDeclaration interface {
	ValueDeclarationType() Type
	ValueDeclarationKind() common.DeclarationKind
	ValueDeclarationPosition() ast.Position
	ValueDeclarationIsConstant() bool
	ValueDeclarationArgumentLabels() []string
}

type TypeDeclaration interface {
	TypeDeclarationType() Type
	TypeDeclarationKind() common.DeclarationKind
	TypeDeclarationPosition() ast.Position
}

func (checker *Checker) declareValue(name string, declaration ValueDeclaration) {
	variable := checker.declareVariable(
		name,
		declaration.ValueDeclarationType(),
		declaration.ValueDeclarationKind(),
		declaration.ValueDeclarationPosition(),
		declaration.ValueDeclarationIsConstant(),
		declaration.ValueDeclarationArgumentLabels(),
	)
	checker.recordVariableDeclarationOccurrence(name, variable)
}

func (checker *Checker) declareTypeDeclaration(name string, declaration TypeDeclaration) {
	identifier := ast.Identifier{
		Identifier: name,
		Pos:        declaration.TypeDeclarationPosition(),
	}

	ty := declaration.TypeDeclarationType()
	checker.declareType(identifier, ty)
	checker.recordVariableDeclarationOccurrence(
		identifier.Identifier,
		&Variable{
			Kind:       declaration.TypeDeclarationKind(),
			IsConstant: true,
			Type:       ty,
			Pos:        &identifier.Pos,
		},
	)
}

func (checker *Checker) IsChecked() bool {
	return checker.isChecked
}

func (checker *Checker) Check() error {
	if !checker.IsChecked() {
		checker.errors = nil
		checker.Program.Accept(checker)
		checker.isChecked = true
	}
	err := checker.checkerError()
	if err != nil {
		return err
	}
	return nil
}

func (checker *Checker) checkerError() *CheckerError {
	if len(checker.errors) > 0 {
		return &CheckerError{
			Errors: checker.errors,
		}
	}
	return nil
}

func (checker *Checker) report(errs ...error) {
	checker.errors = append(checker.errors, errs...)
}

func (checker *Checker) IsSubType(subType Type, superType Type) bool {
	if subType.Equal(superType) {
		return true
	}

	if _, ok := superType.(*AnyType); ok {
		return true
	}

	if _, ok := subType.(*NeverType); ok {
		return true
	}

	switch typedSuperType := superType.(type) {
	case *IntegerType:
		switch subType.(type) {
		case *IntType,
			*Int8Type, *Int16Type, *Int32Type, *Int64Type,
			*UInt8Type, *UInt16Type, *UInt32Type, *UInt64Type:

			return true

		default:
			return false
		}
	case *CharacterType:
		// TODO: only allow valid character literals
		return subType.Equal(&StringType{})
	case *OptionalType:
		optionalSubType, ok := subType.(*OptionalType)
		if !ok {
			// T <: U? if T <: U
			return checker.IsSubType(subType, typedSuperType.Type)
		}
		// optionals are covariant: T? <: U? if T <: U
		return checker.IsSubType(optionalSubType.Type, typedSuperType.Type)

	case *InterfaceType:
		compositeSubType, ok := subType.(*CompositeType)
		if !ok {
			return false
		}
		// TODO: optimize, use set
		for _, conformance := range compositeSubType.Conformances {
			if typedSuperType.Equal(conformance) {
				return true
			}
		}
		return false

	case *DictionaryType:
		typedSubType, ok := subType.(*DictionaryType)
		if !ok {
			return false
		}

		return checker.IsSubType(typedSubType.KeyType, typedSuperType.KeyType) &&
			checker.IsSubType(typedSubType.ValueType, typedSuperType.ValueType)

	case *VariableSizedType:
		typedSubType, ok := subType.(*VariableSizedType)
		if !ok {
			return false
		}

		return checker.IsSubType(
			typedSubType.elementType(),
			typedSuperType.elementType(),
		)

	case *ConstantSizedType:
		typedSubType, ok := subType.(*ConstantSizedType)
		if !ok {
			return false
		}

		if typedSubType.Size != typedSuperType.Size {
			return false
		}

		return checker.IsSubType(
			typedSubType.elementType(),
			typedSuperType.elementType(),
		)
	}

	// TODO: functions

	return false
}

func (checker *Checker) IndexableElementType(indexedType Type, isAssignment bool) Type {
	switch indexedType := indexedType.(type) {
	case ArrayType:
		return indexedType.elementType()
	case *StringType:
		return &CharacterType{}
	case *DictionaryType:
		valueType := indexedType.ValueType
		if isAssignment {
			return valueType
		} else {
			return &OptionalType{Type: valueType}
		}
	}

	return nil
}

func (checker *Checker) IsIndexingType(indexingType Type, indexedType Type) bool {
	switch indexedType := indexedType.(type) {
	// arrays and strings can be indexed with integers
	case ArrayType:
		return checker.IsSubType(indexingType, &IntegerType{})
	case *StringType:
		return checker.IsSubType(indexingType, &IntegerType{})
	// dictionaries can be indexed with the dictionary type's key type
	case *DictionaryType:
		return checker.IsSubType(indexingType, indexedType.KeyType)
	}

	return false
}

func (checker *Checker) IsConcatenatableType(ty Type) bool {
	_, isArrayType := ty.(ArrayType)
	return checker.IsSubType(ty, &StringType{}) || isArrayType
}

func (checker *Checker) IsEquatableType(ty Type) bool {
	return checker.IsSubType(ty, &StringType{}) ||
		checker.IsSubType(ty, &BoolType{}) ||
		checker.IsSubType(ty, &IntType{})
}

func (checker *Checker) setVariable(name string, variable *Variable) {
	checker.valueActivations.Set(name, variable)
}

func (checker *Checker) setType(name string, ty Type) {
	checker.typeActivations.Set(name, ty)
}

func (checker *Checker) findVariable(name string) *Variable {
	value := checker.valueActivations.Find(name)
	if value == nil {
		return nil
	}
	variable, ok := value.(*Variable)
	if !ok {
		return nil
	}
	return variable
}

func (checker *Checker) FindType(name string) Type {
	value := checker.typeActivations.Find(name)
	if value == nil {
		return nil
	}
	ty, ok := value.(Type)
	if !ok {
		return nil
	}
	return ty
}

func (checker *Checker) pushActivations() {
	checker.valueActivations.PushCurrent()
	checker.typeActivations.PushCurrent()
}

func (checker *Checker) popActivations() {
	checker.valueActivations.Pop()
	checker.typeActivations.Pop()
}

func (checker *Checker) VisitProgram(program *ast.Program) ast.Repr {

	// pre-declare interfaces, composites, and functions (check afterwards)

	for _, declaration := range program.InterfaceDeclarations() {
		checker.declareInterfaceDeclaration(declaration)
	}

	for _, declaration := range program.CompositeDeclarations() {
		checker.declareCompositeDeclaration(declaration)
	}

	for _, declaration := range program.FunctionDeclarations() {
		checker.declareFunctionDeclaration(declaration)
	}

	// check all declarations

	for _, declaration := range program.Declarations {
		declaration.Accept(checker)
		checker.declareGlobalDeclaration(declaration)
	}

	return nil
}

func (checker *Checker) VisitFunctionDeclaration(declaration *ast.FunctionDeclaration) ast.Repr {

	checker.checkFunctionAccessModifier(declaration)

	// global functions were previously declared, see `declareFunctionDeclaration`

	functionType := checker.FunctionDeclarationFunctionTypes[declaration]
	if functionType == nil {
		functionType = checker.declareFunctionDeclaration(declaration)
	}

	checker.checkFunction(
		declaration.Parameters,
		functionType,
		declaration.FunctionBlock,
	)

	return nil
}

func (checker *Checker) declareFunctionDeclaration(declaration *ast.FunctionDeclaration) *FunctionType {

	functionType := checker.functionType(declaration.Parameters, declaration.ReturnTypeAnnotation)
	argumentLabels := checker.argumentLabels(declaration.Parameters)

	checker.FunctionDeclarationFunctionTypes[declaration] = functionType

	checker.declareFunction(
		declaration.Identifier,
		functionType,
		argumentLabels,
		true,
	)

	return functionType
}

func (checker *Checker) checkFunctionAccessModifier(declaration *ast.FunctionDeclaration) {
	switch declaration.Access {
	case ast.AccessNotSpecified, ast.AccessPublic:
		return
	default:
		checker.report(
			&InvalidAccessModifierError{
				DeclarationKind: common.DeclarationKindFunction,
				Access:          declaration.Access,
				Pos:             declaration.StartPosition(),
			},
		)
	}
}

func (checker *Checker) argumentLabels(parameters []*ast.Parameter) []string {
	argumentLabels := make([]string, len(parameters))

	for i, parameter := range parameters {
		argumentLabel := parameter.Label
		// if no argument label is given, the parameter name
		// is used as the argument labels and is required
		if argumentLabel == "" {
			argumentLabel = parameter.Identifier.Identifier
		}
		argumentLabels[i] = argumentLabel
	}

	return argumentLabels
}

func (checker *Checker) checkFunction(
	parameters []*ast.Parameter,
	functionType *FunctionType,
	functionBlock *ast.FunctionBlock,
) {
	checker.pushActivations()
	defer checker.popActivations()

	// check argument labels
	checker.checkArgumentLabels(parameters)

	checker.declareParameters(parameters, functionType.ParameterTypes)

	if functionBlock != nil {
		func() {
			// check the function's block
			checker.enterFunction(functionType)
			defer checker.leaveFunction()

			checker.visitFunctionBlock(functionBlock, functionType.ReturnType)
		}()
	}
}

// checkArgumentLabels checks that all argument labels (if any) are unique
//
func (checker *Checker) checkArgumentLabels(parameters []*ast.Parameter) {

	argumentLabelPositions := map[string]ast.Position{}

	for _, parameter := range parameters {
		label := parameter.Label
		if label == "" || label == ArgumentLabelNotRequired {
			continue
		}

		labelPos := parameter.StartPos

		if previousPos, ok := argumentLabelPositions[label]; ok {
			checker.report(
				&RedeclarationError{
					Kind:        common.DeclarationKindArgumentLabel,
					Name:        label,
					Pos:         labelPos,
					PreviousPos: &previousPos,
				},
			)
		}

		argumentLabelPositions[label] = labelPos
	}
}

// declareParameters declares a constant for each parameter,
// ensuring names are unique and constants don'T already exist
//
func (checker *Checker) declareParameters(parameters []*ast.Parameter, parameterTypes []Type) {

	depth := checker.valueActivations.Depth()

	for i, parameter := range parameters {
		identifier := parameter.Identifier

		// check if variable with this identifier is already declared in the current scope
		existingVariable := checker.findVariable(identifier.Identifier)
		if existingVariable != nil && existingVariable.Depth == depth {
			checker.report(
				&RedeclarationError{
					Kind:        common.DeclarationKindParameter,
					Name:        identifier.Identifier,
					Pos:         identifier.Pos,
					PreviousPos: existingVariable.Pos,
				},
			)

			continue
		}

		parameterType := parameterTypes[i]

		variable := &Variable{
			Kind:       common.DeclarationKindParameter,
			IsConstant: true,
			Type:       parameterType,
			Depth:      depth,
			Pos:        &identifier.Pos,
		}
		checker.setVariable(identifier.Identifier, variable)
		checker.recordVariableDeclarationOccurrence(identifier.Identifier, variable)
	}
}

func (checker *Checker) VisitVariableDeclaration(declaration *ast.VariableDeclaration) ast.Repr {
	checker.visitVariableDeclaration(declaration, false)
	return nil
}

func (checker *Checker) visitVariableDeclaration(declaration *ast.VariableDeclaration, isOptionalBinding bool) {
	valueType := declaration.Value.Accept(checker).(Type)

	checker.VariableDeclarationValueTypes[declaration] = valueType

	// if the variable declaration is a optional binding, the value must be optional

	var valueIsOptional bool
	var optionalValueType *OptionalType

	if isOptionalBinding {
		optionalValueType, valueIsOptional = valueType.(*OptionalType)
		if !valueIsOptional {
			checker.report(
				&TypeMismatchError{
					ExpectedType: &OptionalType{},
					ActualType:   valueType,
					StartPos:     declaration.Value.StartPosition(),
					EndPos:       declaration.Value.EndPosition(),
				},
			)
		}
	}

	declarationType := valueType

	// does the declaration have an explicit type annotation?
	if declaration.TypeAnnotation != nil {
		declarationType = checker.ConvertType(declaration.TypeAnnotation.Type)

		// check the value type is a subtype of the declaration type
		if declarationType != nil && valueType != nil && !isInvalidType(valueType) && !isInvalidType(declarationType) {

			if isOptionalBinding {
				if optionalValueType != nil &&
					(optionalValueType.Equal(declarationType) ||
						!checker.IsSubType(optionalValueType.Type, declarationType)) {

					checker.report(
						&TypeMismatchError{
							ExpectedType: declarationType,
							ActualType:   optionalValueType.Type,
							StartPos:     declaration.Value.StartPosition(),
							EndPos:       declaration.Value.EndPosition(),
						},
					)
				}

			} else {
				if !checker.IsTypeCompatible(declaration.Value, valueType, declarationType) {
					checker.report(
						&TypeMismatchError{
							ExpectedType: declarationType,
							ActualType:   valueType,
							StartPos:     declaration.Value.StartPosition(),
							EndPos:       declaration.Value.EndPosition(),
						},
					)
				}
			}
		}
	} else if isOptionalBinding && optionalValueType != nil {
		declarationType = optionalValueType.Type
	}

	checker.VariableDeclarationTargetTypes[declaration] = declarationType

	variable := checker.declareVariable(
		declaration.Identifier.Identifier,
		declarationType,
		declaration.DeclarationKind(),
		declaration.Identifier.Pos,
		declaration.IsConstant,
		nil,
	)
	checker.recordVariableDeclarationOccurrence(declaration.Identifier.Identifier, variable)
}

func (checker *Checker) IsTypeCompatible(expression ast.Expression, valueType Type, targetType Type) bool {
	switch typedExpression := expression.(type) {
	case *ast.IntExpression:
		unwrappedTargetType := checker.unwrapOptionalType(targetType)
		if checker.IsSubType(unwrappedTargetType, &IntegerType{}) {
			checker.checkIntegerLiteral(typedExpression, unwrappedTargetType)

			return true
		}
	}

	return checker.IsSubType(valueType, targetType)
}

// checkIntegerLiteral checks that the value of the integer literal
// fits into range of the target integer type
//
func (checker *Checker) checkIntegerLiteral(expression *ast.IntExpression, integerType Type) {
	intRange := integerType.(Ranged)
	literalValue := expression.Value
	rangeMin := intRange.Min()
	rangeMax := intRange.Max()
	if (rangeMin != nil && literalValue.Cmp(rangeMin) == -1) ||
		(rangeMax != nil && literalValue.Cmp(rangeMax) == 1) {

		checker.report(
			&InvalidIntegerLiteralRangeError{
				ExpectedType:     integerType,
				ExpectedRangeMin: rangeMin,
				ExpectedRangeMax: rangeMax,
				StartPos:         expression.StartPosition(),
				EndPos:           expression.EndPosition(),
			},
		)
	}
}

func (checker *Checker) declareVariable(
	identifier string,
	ty Type,
	kind common.DeclarationKind,
	pos ast.Position,
	isConstant bool,
	argumentLabels []string,
) *Variable {

	depth := checker.valueActivations.Depth()

	// check if variable with this name is already declared in the current scope
	existingVariable := checker.findVariable(identifier)
	if existingVariable != nil && existingVariable.Depth == depth {
		checker.report(
			&RedeclarationError{
				Kind:        kind,
				Name:        identifier,
				Pos:         pos,
				PreviousPos: existingVariable.Pos,
			},
		)
	}

	// variable with this name is not declared in current scope, declare it
	variable := &Variable{
		Kind:           kind,
		IsConstant:     isConstant,
		Depth:          depth,
		Type:           ty,
		Pos:            &pos,
		ArgumentLabels: argumentLabels,
	}
	checker.setVariable(identifier, variable)
	return variable
}

func (checker *Checker) declareGlobalDeclaration(declaration ast.Declaration) {
	name := declaration.DeclarationName()
	if name == "" {
		return
	}
	checker.declareGlobalValue(name)
	checker.declareGlobalType(name)
}

func (checker *Checker) declareGlobalValue(name string) {
	variable := checker.findVariable(name)
	if variable == nil {
		return
	}
	checker.GlobalValues[name] = variable
}

func (checker *Checker) declareGlobalType(name string) {
	ty := checker.FindType(name)
	if ty == nil {
		return
	}
	checker.GlobalTypes[name] = ty
}

func (checker *Checker) VisitBlock(block *ast.Block) ast.Repr {

	checker.pushActivations()
	defer checker.popActivations()

	checker.visitStatements(block.Statements)

	return nil
}

func (checker *Checker) visitStatements(statements []ast.Statement) {

	// check all statements
	for _, statement := range statements {

		// check statement is not a local composite or interface declaration

		if compositeDeclaration, ok := statement.(*ast.CompositeDeclaration); ok {
			checker.report(
				&InvalidDeclarationError{
					Kind:     compositeDeclaration.DeclarationKind(),
					StartPos: statement.StartPosition(),
					EndPos:   statement.EndPosition(),
				},
			)

			continue
		}

		if interfaceDeclaration, ok := statement.(*ast.InterfaceDeclaration); ok {
			checker.report(
				&InvalidDeclarationError{
					Kind:     interfaceDeclaration.DeclarationKind(),
					StartPos: statement.StartPosition(),
					EndPos:   statement.EndPosition(),
				},
			)

			continue
		}

		// check statement

		statement.Accept(checker)
	}
}

func (checker *Checker) VisitFunctionBlock(functionBlock *ast.FunctionBlock) ast.Repr {
	// NOTE: see visitFunctionBlock
	panic(&errors.UnreachableError{})
}

func (checker *Checker) visitFunctionBlock(functionBlock *ast.FunctionBlock, returnType Type) {

	checker.pushActivations()
	defer checker.popActivations()

	checker.visitConditions(functionBlock.PreConditions)

	// NOTE: not checking block as it enters a new scope
	// and post-conditions need to be able to refer to block's declarations

	checker.visitStatements(functionBlock.Block.Statements)

	// if there is a post-condition, declare the function `before`

	// TODO: improve: only declare when a condition actually refers to `before`?

	if len(functionBlock.PostConditions) > 0 {
		checker.declareBefore()
	}

	// if there is a return type, declare the constant `result`
	// which has the return type

	if _, ok := returnType.(*VoidType); !ok {
		checker.declareVariable(
			ResultIdentifier,
			returnType,
			common.DeclarationKindConstant,
			ast.Position{},
			true,
			nil,
		)
		// TODO: record occurrence - but what position?
	}

	checker.visitConditions(functionBlock.PostConditions)
}

func (checker *Checker) declareBefore() {

	checker.declareVariable(
		BeforeIdentifier,
		beforeType,
		common.DeclarationKindFunction,
		ast.Position{},
		true,
		nil,
	)
	// TODO: record occurrence – but what position?
}

func (checker *Checker) visitConditions(conditions []*ast.Condition) {

	// flag the checker to be inside a condition.
	// this flag is used to detect illegal expressions,
	// see e.g. VisitFunctionExpression

	wasInCondition := checker.inCondition
	checker.inCondition = true
	defer func() {
		checker.inCondition = wasInCondition
	}()

	// check all conditions: check the expression
	// and ensure the result is boolean

	for _, condition := range conditions {
		condition.Accept(checker)
	}
}

func (checker *Checker) VisitCondition(condition *ast.Condition) ast.Repr {

	// check test expression is boolean

	testType := condition.Test.Accept(checker).(Type)

	if !isInvalidType(testType) && !checker.IsSubType(testType, &BoolType{}) {
		checker.report(
			&TypeMismatchError{
				ExpectedType: &BoolType{},
				ActualType:   testType,
				StartPos:     condition.Test.StartPosition(),
				EndPos:       condition.Test.EndPosition(),
			},
		)
	}

	// check message expression results in a string

	if condition.Message != nil {

		messageType := condition.Message.Accept(checker).(Type)

		if !isInvalidType(messageType) && !checker.IsSubType(messageType, &StringType{}) {
			checker.report(
				&TypeMismatchError{
					ExpectedType: &StringType{},
					ActualType:   testType,
					StartPos:     condition.Message.StartPosition(),
					EndPos:       condition.Message.EndPosition(),
				},
			)
		}
	}

	return nil
}

func (checker *Checker) VisitReturnStatement(statement *ast.ReturnStatement) ast.Repr {

	// check value type matches enclosing function's return type

	if statement.Expression == nil {
		return nil
	}

	valueType := statement.Expression.Accept(checker).(Type)
	valueIsInvalid := isInvalidType(valueType)

	returnType := checker.currentFunction().returnType

	checker.ReturnStatementValueTypes[statement] = valueType
	checker.ReturnStatementReturnTypes[statement] = returnType

	if valueType == nil {
		return nil
	} else if valueIsInvalid {
		// return statement has expression, but function has Void return type?
		if _, ok := returnType.(*VoidType); ok {
			checker.report(
				&InvalidReturnValueError{
					StartPos: statement.Expression.StartPosition(),
					EndPos:   statement.Expression.EndPosition(),
				},
			)
		}
	} else if !isInvalidType(returnType) &&
		!checker.IsTypeCompatible(statement.Expression, valueType, returnType) {

		checker.report(
			&TypeMismatchError{
				ExpectedType: returnType,
				ActualType:   valueType,
				StartPos:     statement.Expression.StartPosition(),
				EndPos:       statement.Expression.EndPosition(),
			},
		)
	}

	return nil
}

func (checker *Checker) VisitBreakStatement(statement *ast.BreakStatement) ast.Repr {

	// check statement is inside loop

	if checker.currentFunction().loops == 0 {
		checker.report(
			&ControlStatementError{
				ControlStatement: common.ControlStatementBreak,
				StartPos:         statement.StartPos,
				EndPos:           statement.EndPos,
			},
		)
	}

	return nil
}

func (checker *Checker) VisitContinueStatement(statement *ast.ContinueStatement) ast.Repr {

	// check statement is inside loop

	if checker.currentFunction().loops == 0 {
		checker.report(
			&ControlStatementError{
				ControlStatement: common.ControlStatementContinue,
				StartPos:         statement.StartPos,
				EndPos:           statement.EndPos,
			},
		)
	}

	return nil
}

func (checker *Checker) VisitIfStatement(statement *ast.IfStatement) ast.Repr {

	thenElement := statement.Then

	var elseElement ast.Element = ast.NotAnElement{}
	if statement.Else != nil {
		elseElement = statement.Else
	}

	switch test := statement.Test.(type) {
	case ast.Expression:
		checker.visitConditional(test, thenElement, elseElement)

	case *ast.VariableDeclaration:
		func() {
			checker.pushActivations()
			defer checker.popActivations()

			checker.visitVariableDeclaration(test, true)

			thenElement.Accept(checker)
		}()

		elseElement.Accept(checker)

	default:
		panic(&errors.UnreachableError{})
	}

	return nil
}

func (checker *Checker) VisitWhileStatement(statement *ast.WhileStatement) ast.Repr {

	testExpression := statement.Test
	testType := testExpression.Accept(checker).(Type)

	if !checker.IsSubType(testType, &BoolType{}) {
		checker.report(
			&TypeMismatchError{
				ExpectedType: &BoolType{},
				ActualType:   testType,
				StartPos:     testExpression.StartPosition(),
				EndPos:       testExpression.EndPosition(),
			},
		)
	}

	checker.currentFunction().loops += 1
	defer func() {
		checker.currentFunction().loops -= 1
	}()

	statement.Block.Accept(checker)

	return nil
}

func (checker *Checker) VisitAssignment(assignment *ast.AssignmentStatement) ast.Repr {

	valueType := assignment.Value.Accept(checker).(Type)
	checker.AssignmentStatementValueTypes[assignment] = valueType

	targetType := checker.visitAssignmentValueType(assignment, valueType)
	checker.AssignmentStatementTargetTypes[assignment] = targetType

	return nil
}

func (checker *Checker) visitAssignmentValueType(assignment *ast.AssignmentStatement, valueType Type) (targetType Type) {
	switch target := assignment.Target.(type) {
	case *ast.IdentifierExpression:
		return checker.visitIdentifierExpressionAssignment(assignment, target, valueType)

	case *ast.IndexExpression:
		return checker.visitIndexExpressionAssignment(assignment, target, valueType)

	case *ast.MemberExpression:
		return checker.visitMemberExpressionAssignment(assignment, target, valueType)

	default:
		panic(&unsupportedAssignmentTargetExpression{
			target: target,
		})
	}

	panic(&errors.UnreachableError{})
}

func (checker *Checker) visitIdentifierExpressionAssignment(
	assignment *ast.AssignmentStatement,
	target *ast.IdentifierExpression,
	valueType Type,
) (targetType Type) {
	identifier := target.Identifier.Identifier

	// check identifier was declared before
	variable := checker.findVariable(identifier)
	if variable == nil {
		checker.report(
			&NotDeclaredError{
				ExpectedKind: common.DeclarationKindVariable,
				Name:         identifier,
				Pos:          target.StartPosition(),
			},
		)

		return &InvalidType{}
	} else {
		// check identifier is not a constant
		if variable.IsConstant {
			checker.report(
				&AssignmentToConstantError{
					Name:     identifier,
					StartPos: target.StartPosition(),
					EndPos:   target.EndPosition(),
				},
			)
		}

		// check value type is subtype of variable type
		if !isInvalidType(valueType) &&
			!checker.IsTypeCompatible(assignment.Value, valueType, variable.Type) {

			checker.report(
				&TypeMismatchError{
					ExpectedType: variable.Type,
					ActualType:   valueType,
					StartPos:     assignment.Value.StartPosition(),
					EndPos:       assignment.Value.EndPosition(),
				},
			)
		}

		return variable.Type
	}
}

func (checker *Checker) visitIndexExpressionAssignment(
	assignment *ast.AssignmentStatement,
	target *ast.IndexExpression,
	valueType Type,
) (elementType Type) {

	elementType = checker.visitIndexingExpression(target.Expression, target.Index, true)

	if elementType == nil {
		return &InvalidType{}
	}

	if !isInvalidType(elementType) &&
		!checker.IsTypeCompatible(assignment.Value, valueType, elementType) {

		checker.report(
			&TypeMismatchError{
				ExpectedType: elementType,
				ActualType:   valueType,
				StartPos:     assignment.Value.StartPosition(),
				EndPos:       assignment.Value.EndPosition(),
			},
		)
	}

	return elementType
}

func (checker *Checker) visitMemberExpressionAssignment(
	assignment *ast.AssignmentStatement,
	target *ast.MemberExpression,
	valueType Type,
) (memberType Type) {

	member := checker.visitMember(target)

	if member == nil {
		return
	}

	// check member is not constant

	if member.VariableKind == ast.VariableKindConstant {
		if member.IsInitialized {
			checker.report(
				&AssignmentToConstantMemberError{
					Name:     target.Identifier.Identifier,
					StartPos: assignment.Value.StartPosition(),
					EndPos:   assignment.Value.EndPosition(),
				},
			)
		}
	}

	member.IsInitialized = true

	// if value type is valid, check value can be assigned to member
	if !isInvalidType(valueType) &&
		!checker.IsTypeCompatible(assignment.Value, valueType, member.Type) {

		checker.report(
			&TypeMismatchError{
				ExpectedType: member.Type,
				ActualType:   valueType,
				StartPos:     assignment.Value.StartPosition(),
				EndPos:       assignment.Value.EndPosition(),
			},
		)
	}

	return member.Type
}

// visitIndexingExpression checks if the indexed expression is indexable,
// checks if the indexing expression can be used to index into the indexed expression,
// and returns the expected element type
//
func (checker *Checker) visitIndexingExpression(
	indexedExpression ast.Expression,
	indexingExpression ast.Expression,
	isAssignment bool,
) Type {

	indexedType := indexedExpression.Accept(checker).(Type)
	indexingType := indexingExpression.Accept(checker).(Type)

	// NOTE: check indexed type first for UX reasons

	// check indexed expression's type is indexable
	// by getting the expected element

	if isInvalidType(indexedType) {
		return &InvalidType{}
	}

	elementType := checker.IndexableElementType(indexedType, isAssignment)
	if elementType == nil {
		elementType = &InvalidType{}

		checker.report(
			&NotIndexableTypeError{
				Type:     indexedType,
				StartPos: indexedExpression.StartPosition(),
				EndPos:   indexedExpression.EndPosition(),
			},
		)
	} else {

		// check indexing expression's type can be used to index
		// into indexed expression's type

		if !checker.IsIndexingType(indexingType, indexedType) {
			checker.report(
				&NotIndexingTypeError{
					Type:     indexingType,
					StartPos: indexingExpression.StartPosition(),
					EndPos:   indexingExpression.EndPosition(),
				},
			)
		}
	}

	return elementType
}

func (checker *Checker) VisitIdentifierExpression(expression *ast.IdentifierExpression) ast.Repr {
	variable := checker.findAndCheckVariable(expression, true)
	if variable == nil {
		return &InvalidType{}
	}

	return variable.Type
}

func (checker *Checker) findAndCheckVariable(expression *ast.IdentifierExpression, recordOccurrence bool) *Variable {
	identifier := expression.Identifier.Identifier
	variable := checker.findVariable(identifier)
	if variable == nil {
		checker.report(
			&NotDeclaredError{
				ExpectedKind: common.DeclarationKindValue,
				Name:         identifier,
				Pos:          expression.StartPosition(),
			},
		)
		return nil
	}

	if recordOccurrence {
		checker.recordVariableReferenceOccurrence(
			expression.StartPosition(),
			expression.EndPosition(),
			variable,
		)
	}

	return variable
}

func (checker *Checker) visitBinaryOperation(expr *ast.BinaryExpression) (left, right Type) {
	left = expr.Left.Accept(checker).(Type)
	right = expr.Right.Accept(checker).(Type)
	return
}

func (checker *Checker) VisitBinaryExpression(expression *ast.BinaryExpression) ast.Repr {

	leftType, rightType := checker.visitBinaryOperation(expression)

	leftIsInvalid := isInvalidType(leftType)
	rightIsInvalid := isInvalidType(rightType)
	anyInvalid := leftIsInvalid || rightIsInvalid

	operation := expression.Operation
	operationKind := binaryOperationKind(operation)

	switch operationKind {
	case BinaryOperationKindIntegerArithmetic,
		BinaryOperationKindIntegerComparison:

		return checker.checkBinaryExpressionIntegerArithmeticOrComparison(
			expression, operation, operationKind,
			leftType, rightType,
			leftIsInvalid, rightIsInvalid, anyInvalid,
		)

	case BinaryOperationKindEquality:

		return checker.checkBinaryExpressionEquality(
			expression, operation, operationKind,
			leftType, rightType,
			leftIsInvalid, rightIsInvalid, anyInvalid,
		)

	case BinaryOperationKindBooleanLogic:

		return checker.checkBinaryExpressionBooleanLogic(
			expression, operation, operationKind,
			leftType, rightType,
			leftIsInvalid, rightIsInvalid, anyInvalid,
		)

	case BinaryOperationKindNilCoalescing:
		resultType := checker.checkBinaryExpressionNilCoalescing(
			expression, operation, operationKind,
			leftType, rightType,
			leftIsInvalid, rightIsInvalid, anyInvalid,
		)

		checker.BinaryExpressionResultTypes[expression] = resultType
		checker.BinaryExpressionRightTypes[expression] = rightType

		return resultType

	case BinaryOperationKindConcatenation:
		return checker.checkBinaryExpressionConcatenation(
			expression, operation, operationKind,
			leftType, rightType,
			leftIsInvalid, rightIsInvalid, anyInvalid,
		)
	}

	panic(&unsupportedOperation{
		kind:      common.OperationKindBinary,
		operation: operation,
		startPos:  expression.StartPosition(),
		endPos:    expression.EndPosition(),
	})
}

func (checker *Checker) checkBinaryExpressionIntegerArithmeticOrComparison(
	expression *ast.BinaryExpression,
	operation ast.Operation,
	operationKind BinaryOperationKind,
	leftType, rightType Type,
	leftIsInvalid, rightIsInvalid, anyInvalid bool,
) Type {
	// check both types are integer subtypes

	leftIsInteger := checker.IsSubType(leftType, &IntegerType{})
	rightIsInteger := checker.IsSubType(rightType, &IntegerType{})

	if !leftIsInteger && !rightIsInteger {
		if !anyInvalid {
			checker.report(
				&InvalidBinaryOperandsError{
					Operation: operation,
					LeftType:  leftType,
					RightType: rightType,
					StartPos:  expression.StartPosition(),
					EndPos:    expression.EndPosition(),
				},
			)
		}
	} else if !leftIsInteger {
		if !leftIsInvalid {
			checker.report(
				&InvalidBinaryOperandError{
					Operation:    operation,
					Side:         common.OperandSideLeft,
					ExpectedType: &IntegerType{},
					ActualType:   leftType,
					StartPos:     expression.Left.StartPosition(),
					EndPos:       expression.Left.EndPosition(),
				},
			)
		}
	} else if !rightIsInteger {
		if !rightIsInvalid {
			checker.report(
				&InvalidBinaryOperandError{
					Operation:    operation,
					Side:         common.OperandSideRight,
					ExpectedType: &IntegerType{},
					ActualType:   rightType,
					StartPos:     expression.Right.StartPosition(),
					EndPos:       expression.Right.EndPosition(),
				},
			)
		}
	}

	// check both types are equal
	if !anyInvalid && !leftType.Equal(rightType) {
		checker.report(
			&InvalidBinaryOperandsError{
				Operation: operation,
				LeftType:  leftType,
				RightType: rightType,
				StartPos:  expression.StartPosition(),
				EndPos:    expression.EndPosition(),
			},
		)
	}

	switch operationKind {
	case BinaryOperationKindIntegerArithmetic:
		return leftType
	case BinaryOperationKindIntegerComparison:
		return &BoolType{}
	}

	panic(&errors.UnreachableError{})
}

func (checker *Checker) checkBinaryExpressionEquality(
	expression *ast.BinaryExpression,
	operation ast.Operation,
	operationKind BinaryOperationKind,
	leftType, rightType Type,
	leftIsInvalid, rightIsInvalid, anyInvalid bool,
) (resultType Type) {
	// check both types are equal, and boolean subtypes or integer subtypes

	resultType = &BoolType{}

	if !anyInvalid &&
		leftType != nil &&
		!(checker.isValidEqualityType(leftType) &&
			checker.compatibleEqualityTypes(leftType, rightType)) {

		checker.report(
			&InvalidBinaryOperandsError{
				Operation: operation,
				LeftType:  leftType,
				RightType: rightType,
				StartPos:  expression.StartPosition(),
				EndPos:    expression.EndPosition(),
			},
		)
	}

	return
}

func (checker *Checker) isValidEqualityType(ty Type) bool {
	if checker.IsSubType(ty, &BoolType{}) {
		return true
	}

	if checker.IsSubType(ty, &IntegerType{}) {
		return true
	}

	if checker.IsSubType(ty, &StringType{}) {
		return true
	}

	if checker.IsSubType(ty, &CharacterType{}) {
		return true
	}

	if _, ok := ty.(*OptionalType); ok {
		return true
	}

	return false
}

func (checker *Checker) compatibleEqualityTypes(leftType, rightType Type) bool {
	unwrappedLeft := checker.unwrapOptionalType(leftType)
	unwrappedRight := checker.unwrapOptionalType(rightType)

	if unwrappedLeft.Equal(unwrappedRight) {
		return true
	}

	if _, ok := unwrappedLeft.(*NeverType); ok {
		return true
	}

	if _, ok := unwrappedRight.(*NeverType); ok {
		return true
	}

	return false
}

// unwrapOptionalType returns the type if it is not an optional type,
// or the inner-most type if it is (optional types are repeatedly unwrapped)
//
func (checker *Checker) unwrapOptionalType(ty Type) Type {
	for {
		optionalType, ok := ty.(*OptionalType)
		if !ok {
			return ty
		}
		ty = optionalType.Type
	}
}

func (checker *Checker) checkBinaryExpressionBooleanLogic(
	expression *ast.BinaryExpression,
	operation ast.Operation,
	operationKind BinaryOperationKind,
	leftType, rightType Type,
	leftIsInvalid, rightIsInvalid, anyInvalid bool,
) Type {
	// check both types are integer subtypes

	leftIsBool := checker.IsSubType(leftType, &BoolType{})
	rightIsBool := checker.IsSubType(rightType, &BoolType{})

	if !leftIsBool && !rightIsBool {
		if !anyInvalid {
			checker.report(
				&InvalidBinaryOperandsError{
					Operation: operation,
					LeftType:  leftType,
					RightType: rightType,
					StartPos:  expression.StartPosition(),
					EndPos:    expression.EndPosition(),
				},
			)
		}
	} else if !leftIsBool {
		if !leftIsInvalid {
			checker.report(
				&InvalidBinaryOperandError{
					Operation:    operation,
					Side:         common.OperandSideLeft,
					ExpectedType: &BoolType{},
					ActualType:   leftType,
					StartPos:     expression.Left.StartPosition(),
					EndPos:       expression.Left.EndPosition(),
				},
			)
		}
	} else if !rightIsBool {
		if !rightIsInvalid {
			checker.report(
				&InvalidBinaryOperandError{
					Operation:    operation,
					Side:         common.OperandSideRight,
					ExpectedType: &BoolType{},
					ActualType:   rightType,
					StartPos:     expression.Right.StartPosition(),
					EndPos:       expression.Right.EndPosition(),
				},
			)
		}
	}

	return &BoolType{}
}

func (checker *Checker) checkBinaryExpressionNilCoalescing(
	expression *ast.BinaryExpression,
	operation ast.Operation,
	operationKind BinaryOperationKind,
	leftType, rightType Type,
	leftIsInvalid, rightIsInvalid, anyInvalid bool,
) Type {
	leftOptional, leftIsOptional := leftType.(*OptionalType)

	if !leftIsInvalid {
		if !leftIsOptional {
			checker.report(
				&InvalidBinaryOperandError{
					Operation:    operation,
					Side:         common.OperandSideLeft,
					ExpectedType: &OptionalType{},
					ActualType:   leftType,
					StartPos:     expression.Left.StartPosition(),
					EndPos:       expression.Left.EndPosition(),
				},
			)
		}
	}

	if leftIsInvalid || !leftIsOptional {
		return &InvalidType{}
	}

	leftInner := leftOptional.Type

	if _, ok := leftInner.(*NeverType); ok {
		return rightType
	} else {
		canNarrow := false

		if !rightIsInvalid {
			if !checker.IsSubType(rightType, leftOptional) {
				checker.report(
					&InvalidBinaryOperandError{
						Operation:    operation,
						Side:         common.OperandSideRight,
						ExpectedType: leftOptional,
						ActualType:   rightType,
						StartPos:     expression.Right.StartPosition(),
						EndPos:       expression.Right.EndPosition(),
					},
				)
			} else {
				canNarrow = checker.IsSubType(rightType, leftInner)
			}
		}

		if !canNarrow {
			return leftOptional
		}
		return leftInner
	}
}

func (checker *Checker) checkBinaryExpressionConcatenation(
	expression *ast.BinaryExpression,
	operation ast.Operation,
	operationKind BinaryOperationKind,
	leftType, rightType Type,
	leftIsInvalid, rightIsInvalid, anyInvalid bool,
) Type {

	// check both types are concatenatable
	leftIsConcat := checker.IsConcatenatableType(leftType)
	rightIsConcat := checker.IsConcatenatableType(rightType)

	if !leftIsConcat && !rightIsConcat {
		if !anyInvalid {
			checker.report(
				&InvalidBinaryOperandsError{
					Operation: operation,
					LeftType:  leftType,
					RightType: rightType,
					StartPos:  expression.StartPosition(),
					EndPos:    expression.EndPosition(),
				},
			)
		}
	} else if !leftIsConcat {
		if !leftIsInvalid {
			checker.report(
				&InvalidBinaryOperandError{
					Operation:    operation,
					Side:         common.OperandSideLeft,
					ExpectedType: rightType,
					ActualType:   leftType,
					StartPos:     expression.Left.StartPosition(),
					EndPos:       expression.Left.EndPosition(),
				},
			)
		}
	} else if !rightIsConcat {
		if !rightIsInvalid {
			checker.report(
				&InvalidBinaryOperandError{
					Operation:    operation,
					Side:         common.OperandSideRight,
					ExpectedType: leftType,
					ActualType:   rightType,
					StartPos:     expression.Right.StartPosition(),
					EndPos:       expression.Right.EndPosition(),
				},
			)
		}
	}

	// check both types are equal
	if !leftType.Equal(rightType) {
		checker.report(
			&InvalidBinaryOperandsError{
				Operation: operation,
				LeftType:  leftType,
				RightType: rightType,
				StartPos:  expression.StartPosition(),
				EndPos:    expression.EndPosition(),
			},
		)
	}

	return leftType
}

func (checker *Checker) VisitUnaryExpression(expression *ast.UnaryExpression) ast.Repr {

	valueType := expression.Expression.Accept(checker).(Type)

	switch expression.Operation {
	case ast.OperationNegate:
		if !checker.IsSubType(valueType, &BoolType{}) {
			checker.report(
				&InvalidUnaryOperandError{
					Operation:    expression.Operation,
					ExpectedType: &BoolType{},
					ActualType:   valueType,
					StartPos:     expression.Expression.StartPosition(),
					EndPos:       expression.Expression.EndPosition(),
				},
			)
		}
		return valueType

	case ast.OperationMinus:
		if !checker.IsSubType(valueType, &IntegerType{}) {
			checker.report(
				&InvalidUnaryOperandError{
					Operation:    expression.Operation,
					ExpectedType: &IntegerType{},
					ActualType:   valueType,
					StartPos:     expression.Expression.StartPosition(),
					EndPos:       expression.Expression.EndPosition(),
				},
			)
		}
		return valueType

	// TODO: check
	case ast.OperationMove:
		return valueType
	}

	panic(&unsupportedOperation{
		kind:      common.OperationKindUnary,
		operation: expression.Operation,
		startPos:  expression.StartPos,
		endPos:    expression.EndPos,
	})
}

func (checker *Checker) VisitExpressionStatement(statement *ast.ExpressionStatement) ast.Repr {
	statement.Expression.Accept(checker)
	return nil
}

func (checker *Checker) VisitBoolExpression(expression *ast.BoolExpression) ast.Repr {
	return &BoolType{}
}

func (checker *Checker) VisitNilExpression(expression *ast.NilExpression) ast.Repr {
	// TODO: verify
	return &OptionalType{
		Type: &NeverType{},
	}
}

func (checker *Checker) VisitIntExpression(expression *ast.IntExpression) ast.Repr {
	return &IntType{}
}

func (checker *Checker) VisitStringExpression(expression *ast.StringExpression) ast.Repr {
	return &StringType{}
}

func (checker *Checker) VisitArrayExpression(expression *ast.ArrayExpression) ast.Repr {

	// visit all elements, ensure they are all the same type

	var elementType Type

	for _, value := range expression.Values {
		valueType := value.Accept(checker).(Type)

		// infer element type from first element
		// TODO: find common super type?
		if elementType == nil {
			elementType = valueType
		} else if !checker.IsSubType(valueType, elementType) {
			checker.report(
				&TypeMismatchError{
					ExpectedType: elementType,
					ActualType:   valueType,
					StartPos:     value.StartPosition(),
					EndPos:       value.EndPosition(),
				},
			)
		}
	}

	if elementType == nil {
		elementType = &NeverType{}
	}

	return &VariableSizedType{
		Type: elementType,
	}
}

func (checker *Checker) VisitDictionaryExpression(expression *ast.DictionaryExpression) ast.Repr {

	// visit all entries, ensure key are all the same type,
	// and values are all the same type

	var keyType, valueType Type

	for _, entry := range expression.Entries {
		entryKeyType := entry.Key.Accept(checker).(Type)
		entryValueType := entry.Value.Accept(checker).(Type)

		// infer key type from first entry's key
		// TODO: find common super type?
		if keyType == nil {
			keyType = entryKeyType
		} else if !checker.IsSubType(entryKeyType, keyType) {
			checker.report(
				&TypeMismatchError{
					ExpectedType: keyType,
					ActualType:   entryKeyType,
					StartPos:     entry.Key.StartPosition(),
					EndPos:       entry.Key.EndPosition(),
				},
			)
		}

		// infer value type from first entry's value
		// TODO: find common super type?
		if valueType == nil {
			valueType = entryValueType
		} else if !checker.IsSubType(entryValueType, valueType) {
			checker.report(
				&TypeMismatchError{
					ExpectedType: valueType,
					ActualType:   entryValueType,
					StartPos:     entry.Value.StartPosition(),
					EndPos:       entry.Value.EndPosition(),
				},
			)
		}
	}

	if keyType == nil {
		keyType = &NeverType{}
	}
	if valueType == nil {
		valueType = &NeverType{}
	}

	return &DictionaryType{
		KeyType:   keyType,
		ValueType: valueType,
	}
}

func (checker *Checker) VisitMemberExpression(expression *ast.MemberExpression) ast.Repr {
	member := checker.visitMember(expression)

	var memberType Type = &InvalidType{}
	if member != nil {
		memberType = member.Type
	}

	return memberType
}

func (checker *Checker) visitMember(expression *ast.MemberExpression) *Member {
	member, ok := checker.MemberExpressionMembers[expression]
	if ok {
		return member
	}

	expressionType := expression.Expression.Accept(checker).(Type)

	origins := checker.memberOrigins[expressionType]

	identifier := expression.Identifier.Identifier
	identifierStartPosition := expression.Identifier.StartPosition()
	identifierEndPosition := expression.Identifier.EndPosition()

	switch ty := expressionType.(type) {
	case *CompositeType:
		member = ty.Members[identifier]
	case *InterfaceType:
		member = ty.Members[identifier]
	case *StringType:
		member = stringMembers[identifier]
	case ArrayType:
		member = getArrayMember(ty, identifier)

		// TODO: implement Equatable interface: https://github.com/dapperlabs/flow-go/issues/78
		if identifier == "contains" {
			functionType := member.Type.(*FunctionType)

			if !checker.IsEquatableType(functionType.ParameterTypes[0]) {
				checker.report(
					&NotEquatableTypeError{
						Type:     expressionType,
						StartPos: identifierStartPosition,
						EndPos:   identifierEndPosition,
					},
				)

				return nil
			}
		}
	case *DictionaryType:
		member = getDictionaryMember(ty, identifier)
	}

	if member == nil {
		if !isInvalidType(expressionType) {
			checker.report(
				&NotDeclaredMemberError{
					Type:     expressionType,
					Name:     identifier,
					StartPos: identifierStartPosition,
					EndPos:   identifierEndPosition,
				},
			)
		}
	} else {
		origin := origins[identifier]
		checker.Occurrences.Put(
			identifierStartPosition,
			identifierEndPosition,
			origin,
		)
	}

	checker.MemberExpressionMembers[expression] = member

	return member
}

func (checker *Checker) VisitIndexExpression(expression *ast.IndexExpression) ast.Repr {
	return checker.visitIndexingExpression(expression.Expression, expression.Index, false)
}

func (checker *Checker) VisitConditionalExpression(expression *ast.ConditionalExpression) ast.Repr {

	thenType, elseType := checker.visitConditional(expression.Test, expression.Then, expression.Else)

	if thenType == nil || elseType == nil {
		panic(&errors.UnreachableError{})
	}

	// TODO: improve
	resultType := thenType

	if !checker.IsSubType(elseType, resultType) {
		checker.report(
			&TypeMismatchError{
				ExpectedType: resultType,
				ActualType:   elseType,
				StartPos:     expression.Else.StartPosition(),
				EndPos:       expression.Else.EndPosition(),
			},
		)
	}

	return resultType
}

func (checker *Checker) VisitInvocationExpression(invocationExpression *ast.InvocationExpression) ast.Repr {

	// check the invoked expression can be invoked

	invokedExpression := invocationExpression.InvokedExpression
	expressionType := invokedExpression.Accept(checker).(Type)

	var returnType Type = &InvalidType{}
	functionType, ok := expressionType.(*FunctionType)
	if !ok {

		if !isInvalidType(expressionType) {
			checker.report(
				&NotCallableError{
					Type:     expressionType,
					StartPos: invokedExpression.StartPosition(),
					EndPos:   invokedExpression.EndPosition(),
				},
			)
		}
	} else {
		// invoked expression has function type

		argumentTypes := checker.checkInvocationArguments(invocationExpression, functionType)

		// if the invocation refers directly to the name of the function as stated in the declaration,
		// or the invocation refers to a function of a composite (member),
		// check that the correct argument labels are supplied in the invocation

		if identifierExpression, ok := invokedExpression.(*ast.IdentifierExpression); ok {
			checker.checkIdentifierInvocationArgumentLabels(
				invocationExpression,
				identifierExpression,
			)
		} else if memberExpression, ok := invokedExpression.(*ast.MemberExpression); ok {
			checker.checkMemberInvocationArgumentLabels(
				invocationExpression,
				memberExpression,
			)
		}

		parameterTypes := functionType.ParameterTypes
		if len(argumentTypes) == len(parameterTypes) &&
			functionType.Apply != nil {

			returnType = functionType.Apply(argumentTypes)
		} else {
			returnType = functionType.ReturnType
		}

		checker.InvocationExpressionArgumentTypes[invocationExpression] = argumentTypes
		checker.InvocationExpressionParameterTypes[invocationExpression] = parameterTypes
	}

	return returnType
}

func (checker *Checker) checkIdentifierInvocationArgumentLabels(
	invocationExpression *ast.InvocationExpression,
	identifierExpression *ast.IdentifierExpression,
) {

	variable := checker.findAndCheckVariable(identifierExpression, false)

	if variable == nil || len(variable.ArgumentLabels) == 0 {
		return
	}

	checker.checkInvocationArgumentLabels(
		invocationExpression.Arguments,
		variable.ArgumentLabels,
	)
}

func (checker *Checker) checkMemberInvocationArgumentLabels(
	invocationExpression *ast.InvocationExpression,
	memberExpression *ast.MemberExpression,
) {
	member := checker.visitMember(memberExpression)

	if member == nil || len(member.ArgumentLabels) == 0 {
		return
	}

	checker.checkInvocationArgumentLabels(
		invocationExpression.Arguments,
		member.ArgumentLabels,
	)
}

func (checker *Checker) checkInvocationArgumentLabels(
	arguments []*ast.Argument,
	argumentLabels []string,
) {
	argumentCount := len(arguments)

	for i, argumentLabel := range argumentLabels {
		if i >= argumentCount {
			break
		}

		argument := arguments[i]
		providedLabel := argument.Label
		if argumentLabel == ArgumentLabelNotRequired {
			// argument label is not required,
			// check it is not provided

			if providedLabel != "" {
				checker.report(
					&IncorrectArgumentLabelError{
						ActualArgumentLabel:   providedLabel,
						ExpectedArgumentLabel: "",
						StartPos:              *argument.LabelStartPos,
						EndPos:                *argument.LabelEndPos,
					},
				)
			}
		} else {
			// argument label is required,
			// check it is provided and correct
			if providedLabel == "" {
				checker.report(
					&MissingArgumentLabelError{
						ExpectedArgumentLabel: argumentLabel,
						StartPos:              argument.Expression.StartPosition(),
						EndPos:                argument.Expression.EndPosition(),
					},
				)
			} else if providedLabel != argumentLabel {
				checker.report(
					&IncorrectArgumentLabelError{
						ActualArgumentLabel:   providedLabel,
						ExpectedArgumentLabel: argumentLabel,
						StartPos:              *argument.LabelStartPos,
						EndPos:                *argument.LabelEndPos,
					},
				)
			}
		}
	}
}

func (checker *Checker) checkInvocationArguments(
	invocationExpression *ast.InvocationExpression,
	functionType *FunctionType,
) (
	argumentTypes []Type,
) {
	argumentCount := len(invocationExpression.Arguments)

	// check the invocation's argument count matches the function's parameter count
	parameterCount := len(functionType.ParameterTypes)
	if argumentCount != parameterCount {

		// TODO: improve
		if functionType.RequiredArgumentCount == nil ||
			argumentCount < *functionType.RequiredArgumentCount {

			checker.report(
				&ArgumentCountError{
					ParameterCount: parameterCount,
					ArgumentCount:  argumentCount,
					StartPos:       invocationExpression.StartPosition(),
					EndPos:         invocationExpression.EndPosition(),
				},
			)
		}
	}

	minCount := argumentCount
	if parameterCount < argumentCount {
		minCount = parameterCount
	}

	for i := 0; i < minCount; i++ {
		// ensure the type of the argument matches the type of the parameter

		parameterType := functionType.ParameterTypes[i]
		argument := invocationExpression.Arguments[i]

		argumentType := argument.Expression.Accept(checker).(Type)

		argumentTypes = append(argumentTypes, argumentType)

		if !checker.IsTypeCompatible(argument.Expression, argumentType, parameterType) {
			checker.report(
				&TypeMismatchError{
					ExpectedType: parameterType,
					ActualType:   argumentType,
					StartPos:     argument.Expression.StartPosition(),
					EndPos:       argument.Expression.EndPosition(),
				},
			)
		}
	}

	return argumentTypes
}

func (checker *Checker) VisitFunctionExpression(expression *ast.FunctionExpression) ast.Repr {

	// TODO: infer
	functionType := checker.functionType(expression.Parameters, expression.ReturnTypeAnnotation)

	checker.FunctionExpressionFunctionType[expression] = functionType

	checker.checkFunction(
		expression.Parameters,
		functionType,
		expression.FunctionBlock,
	)

	// function expressions are not allowed in conditions

	if checker.inCondition {
		checker.report(
			&FunctionExpressionInConditionError{
				StartPos: expression.StartPosition(),
				EndPos:   expression.EndPosition(),
			},
		)
	}

	return functionType
}

// ConvertType converts an AST type representation to a sema type
func (checker *Checker) ConvertType(t ast.Type) Type {
	switch t := t.(type) {
	case *ast.NominalType:
		identifier := t.Identifier.Identifier
		result := checker.FindType(identifier)
		if result == nil {
			checker.report(
				&NotDeclaredError{
					ExpectedKind: common.DeclarationKindType,
					Name:         identifier,
					Pos:          t.Pos,
				},
			)
			return &InvalidType{}
		}
		return result

	case *ast.VariableSizedType:
		elementType := checker.ConvertType(t.Type)
		return &VariableSizedType{
			Type: elementType,
		}

	case *ast.ConstantSizedType:
		elementType := checker.ConvertType(t.Type)
		return &ConstantSizedType{
			Type: elementType,
			Size: t.Size,
		}

	case *ast.FunctionType:
		var parameterTypes []Type
		for _, parameterTypeAnnotation := range t.ParameterTypeAnnotations {
			parameterType := checker.ConvertType(parameterTypeAnnotation.Type)
			parameterTypes = append(parameterTypes, parameterType)
		}

		returnType := checker.ConvertType(t.ReturnTypeAnnotation.Type)

		return &FunctionType{
			ParameterTypes: parameterTypes,
			ReturnType:     returnType,
		}

	case *ast.OptionalType:
		result := checker.ConvertType(t.Type)
		return &OptionalType{result}

	case *ast.DictionaryType:
		keyType := checker.ConvertType(t.KeyType)
		valueType := checker.ConvertType(t.ValueType)

		return &DictionaryType{
			KeyType:   keyType,
			ValueType: valueType,
		}
	}

	panic(&astTypeConversionError{invalidASTType: t})
}

func (checker *Checker) declareFunction(
	identifier ast.Identifier,
	functionType *FunctionType,
	argumentLabels []string,
	recordOccurrence bool,
) {
	name := identifier.Identifier

	// check if variable with this identifier is already declared in the current scope
	existingVariable := checker.findVariable(name)
	depth := checker.valueActivations.Depth()
	if existingVariable != nil && existingVariable.Depth == depth {
		checker.report(
			&RedeclarationError{
				Kind:        common.DeclarationKindFunction,
				Name:        name,
				Pos:         identifier.Pos,
				PreviousPos: existingVariable.Pos,
			},
		)
	}

	// variable with this identifier is not declared in current scope, declare it
	variable := &Variable{
		Kind:           common.DeclarationKindFunction,
		IsConstant:     true,
		Depth:          depth,
		Type:           functionType,
		ArgumentLabels: argumentLabels,
		Pos:            &identifier.Pos,
	}
	checker.setVariable(name, variable)
	if recordOccurrence {
		checker.recordVariableDeclarationOccurrence(name, variable)
	}
}

func (checker *Checker) enterFunction(functionType *FunctionType) {
	checker.functionContexts = append(checker.functionContexts,
		&functionContext{
			returnType: functionType.ReturnType,
		})
}

func (checker *Checker) leaveFunction() {
	lastIndex := len(checker.functionContexts) - 1
	checker.functionContexts = checker.functionContexts[:lastIndex]
}

func (checker *Checker) currentFunction() *functionContext {
	lastIndex := len(checker.functionContexts) - 1
	if lastIndex < 0 {
		return nil
	}
	return checker.functionContexts[lastIndex]
}

func (checker *Checker) functionType(
	parameters []*ast.Parameter,
	returnTypeAnnotation *ast.TypeAnnotation,
) *FunctionType {

	parameterTypes := checker.parameterTypes(parameters)
	convertedReturnType := checker.ConvertType(returnTypeAnnotation.Type)

	return &FunctionType{
		ParameterTypes: parameterTypes,
		ReturnType:     convertedReturnType,
	}
}

func (checker *Checker) parameterTypes(parameters []*ast.Parameter) []Type {

	parameterTypes := make([]Type, len(parameters))

	for i, parameter := range parameters {
		parameterType := checker.ConvertType(parameter.TypeAnnotation.Type)
		parameterTypes[i] = parameterType
	}

	return parameterTypes
}

// visitConditional checks a conditional. the test expression must be a boolean.
// the then and else elements may be expressions, in which case the types are returned.
func (checker *Checker) visitConditional(
	test ast.Expression,
	thenElement ast.Element,
	elseElement ast.Element,
) (
	thenType, elseType Type,
) {
	testType := test.Accept(checker).(Type)

	if !checker.IsSubType(testType, &BoolType{}) {
		checker.report(
			&TypeMismatchError{
				ExpectedType: &BoolType{},
				ActualType:   testType,
				StartPos:     test.StartPosition(),
				EndPos:       test.EndPosition(),
			},
		)
	}

	thenResult := thenElement.Accept(checker)
	if thenResult != nil {
		thenType = thenResult.(Type)
	}

	elseResult := elseElement.Accept(checker)
	if elseResult != nil {
		elseType = elseResult.(Type)
	}

	return
}

func (checker *Checker) VisitCompositeDeclaration(declaration *ast.CompositeDeclaration) ast.Repr {

	compositeType := checker.CompositeDeclarationTypes[declaration]

	// TODO: also check nested composite members

	// TODO: also check nested composite members' identifiers

	checker.checkMemberIdentifiers(
		declaration.Members.Fields,
		declaration.Members.Functions,
	)

	checker.checkInitializers(
		declaration.Members.Initializers,
		declaration.Members.Fields,
		compositeType,
		declaration.DeclarationKind(),
		declaration.Identifier.Identifier,
		compositeType.ConstructorParameterTypes,
		initializerKindComposite,
	)

	if compositeType != nil {
		checker.checkFieldsInitialized(declaration, compositeType)

		checker.checkCompositeFunctions(declaration.Members.Functions, compositeType)

		// check composite conforms to interfaces.
		// NOTE: perform after completing composite type (e.g. setting constructor parameter types)

		for i, interfaceType := range compositeType.Conformances {
			conformance := declaration.Conformances[i]

			checker.checkCompositeConformance(
				compositeType,
				interfaceType,
				declaration.Identifier.Pos,
				conformance.Identifier,
			)
		}
	}

	// TODO: support non-structure composites, such as contracts and resources

	if declaration.CompositeKind != common.CompositeKindStructure {
		checker.report(
			&UnsupportedDeclarationError{
				DeclarationKind: declaration.DeclarationKind(),
				StartPos:        declaration.Identifier.StartPosition(),
				EndPos:          declaration.Identifier.EndPosition(),
			},
		)
	}

	// TODO: support nested declarations for contracts and contract interfaces

	// report error for first nested composite declaration, if any
	if len(declaration.Members.CompositeDeclarations) > 0 {
		firstNestedCompositeDeclaration := declaration.Members.CompositeDeclarations[0]

		checker.report(
			&UnsupportedDeclarationError{
				DeclarationKind: firstNestedCompositeDeclaration.DeclarationKind(),
				StartPos:        firstNestedCompositeDeclaration.Identifier.StartPosition(),
				EndPos:          firstNestedCompositeDeclaration.Identifier.EndPosition(),
			},
		)
	}

	return nil
}

func (checker *Checker) declareCompositeDeclaration(declaration *ast.CompositeDeclaration) {

	// NOTE: fields and functions might already refer to declaration itself.
	// insert a dummy type for now, so lookup succeeds during conversion,
	// then fix up the type reference

	compositeType := &CompositeType{}

	identifier := declaration.Identifier

	checker.declareType(identifier, compositeType)
	checker.recordVariableDeclarationOccurrence(
		identifier.Identifier,
		&Variable{
			Kind:       declaration.DeclarationKind(),
			IsConstant: true,
			Type:       compositeType,
			Pos:        &identifier.Pos,
		},
	)

	conformances := checker.conformances(declaration)

<<<<<<< HEAD
	members, origins := checker.membersAndOrigins(
		declaration.Fields,
		declaration.Functions,
=======
	members := checker.members(
		declaration.Members.Fields,
		declaration.Members.Functions,
>>>>>>> 3bcce7c5
		true,
	)

	*compositeType = CompositeType{
		Kind:         declaration.CompositeKind,
		Identifier:   identifier.Identifier,
		Members:      members,
		Conformances: conformances,
	}

	checker.memberOrigins[compositeType] = origins

	// TODO: support multiple overloaded initializers

	var parameterTypes []Type
	initializerCount := len(declaration.Members.Initializers)
	if initializerCount > 0 {
		firstInitializer := declaration.Members.Initializers[0]
		parameterTypes = checker.parameterTypes(firstInitializer.Parameters)

		if initializerCount > 1 {
			checker.report(
				&UnsupportedOverloadingError{
					DeclarationKind: common.DeclarationKindInitializer,
					StartPos:        firstInitializer.StartPosition(),
					EndPos:          firstInitializer.EndPosition(),
				},
			)
		}
	}

	compositeType.ConstructorParameterTypes = parameterTypes

	checker.CompositeDeclarationTypes[declaration] = compositeType

	// declare constructor

	checker.declareCompositeConstructor(declaration, compositeType, parameterTypes)
}

func (checker *Checker) conformances(declaration *ast.CompositeDeclaration) []*InterfaceType {

	var interfaceTypes []*InterfaceType
	seenConformances := map[string]bool{}

	compositeIdentifier := declaration.Identifier.Identifier

	for _, conformance := range declaration.Conformances {
		convertedType := checker.ConvertType(conformance)

		if interfaceType, ok := convertedType.(*InterfaceType); ok {
			interfaceTypes = append(interfaceTypes, interfaceType)

		} else if !isInvalidType(convertedType) {
			checker.report(
				&InvalidConformanceError{
					Type: convertedType,
					Pos:  conformance.Pos,
				},
			)
		}

		conformanceIdentifier := conformance.Identifier.Identifier

		if seenConformances[conformanceIdentifier] {
			checker.report(
				&DuplicateConformanceError{
					CompositeIdentifier: compositeIdentifier,
					Conformance:         conformance,
				},
			)

		}
		seenConformances[conformanceIdentifier] = true
	}
	return interfaceTypes
}

func (checker *Checker) checkCompositeConformance(
	compositeType *CompositeType,
	interfaceType *InterfaceType,
	compositeIdentifierPos ast.Position,
	interfaceIdentifier ast.Identifier,
) {
	var missingMembers []*Member
	var memberMismatches []MemberMismatch
	var initializerMismatch *InitializerMismatch

	// ensure the composite kinds match, e.g. a structure shouldn't be able
	// to conform to a resource interface

	if interfaceType.CompositeKind != compositeType.Kind {
		checker.report(
			&CompositeKindMismatchError{
				ExpectedKind: compositeType.Kind,
				ActualKind:   interfaceType.CompositeKind,
				StartPos:     interfaceIdentifier.StartPosition(),
				EndPos:       interfaceIdentifier.EndPosition(),
			},
		)
	}

	if interfaceType.InitializerParameterTypes != nil {

		initializerType := &FunctionType{
			ParameterTypes: compositeType.ConstructorParameterTypes,
			ReturnType:     &VoidType{},
		}
		interfaceInitializerType := &FunctionType{
			ParameterTypes: interfaceType.InitializerParameterTypes,
			ReturnType:     &VoidType{},
		}

		// TODO: subtype?
		if !initializerType.Equal(interfaceInitializerType) {
			initializerMismatch = &InitializerMismatch{
				CompositeParameterTypes: compositeType.ConstructorParameterTypes,
				InterfaceParameterTypes: interfaceType.InitializerParameterTypes,
			}
		}
	}

	for name, interfaceMember := range interfaceType.Members {

		compositeMember, ok := compositeType.Members[name]
		if !ok {
			missingMembers = append(missingMembers, interfaceMember)
			continue
		}

		if !checker.memberSatisfied(compositeMember, interfaceMember) {
			memberMismatches = append(memberMismatches,
				MemberMismatch{
					CompositeMember: compositeMember,
					InterfaceMember: interfaceMember,
				},
			)
		}
	}

	if len(missingMembers) > 0 ||
		len(memberMismatches) > 0 ||
		initializerMismatch != nil {

		checker.report(
			&ConformanceError{
				CompositeType:       compositeType,
				InterfaceType:       interfaceType,
				Pos:                 compositeIdentifierPos,
				InitializerMismatch: initializerMismatch,
				MissingMembers:      missingMembers,
				MemberMismatches:    memberMismatches,
			},
		)
	}
}

func (checker *Checker) memberSatisfied(compositeMember, interfaceMember *Member) bool {
	// TODO: subtype?
	if !compositeMember.Type.Equal(interfaceMember.Type) {
		return false
	}

	if interfaceMember.VariableKind != ast.VariableKindNotSpecified &&
		compositeMember.VariableKind != interfaceMember.VariableKind {

		return false
	}

	return true
}

// TODO: very simple field initialization check for now.
//  perform proper definite assignment analysis
//
func (checker *Checker) checkFieldsInitialized(
	declaration *ast.CompositeDeclaration,
	compositeType *CompositeType,
) {

	for _, field := range declaration.Members.Fields {
		name := field.Identifier.Identifier
		member := compositeType.Members[name]

		if !member.IsInitialized {
			checker.report(
				&FieldUninitializedError{
					Name:          name,
					Pos:           field.Identifier.Pos,
					CompositeType: compositeType,
				},
			)
		}
	}
}

func (checker *Checker) declareCompositeConstructor(
	compositeDeclaration *ast.CompositeDeclaration,
	compositeType *CompositeType,
	parameterTypes []Type,
) {
	functionType := &FunctionType{
		ReturnType: compositeType,
	}

	var argumentLabels []string

	// TODO: support multiple overloaded initializers

	if len(compositeDeclaration.Members.Initializers) > 0 {
		firstInitializer := compositeDeclaration.Members.Initializers[0]

		argumentLabels = checker.argumentLabels(firstInitializer.Parameters)

		functionType = &FunctionType{
			ParameterTypes: parameterTypes,
			ReturnType:     compositeType,
		}

		checker.InitializerFunctionTypes[firstInitializer] = functionType
	}

	checker.declareFunction(
		compositeDeclaration.Identifier,
		functionType,
		argumentLabels,
		false,
	)
}

func (checker *Checker) membersAndOrigins(
	fields []*ast.FieldDeclaration,
	functions []*ast.FunctionDeclaration,
	requireVariableKind bool,
) (
	members map[string]*Member,
	origins map[string]*Origin,
) {
	memberCount := len(fields) + len(functions)
	members = make(map[string]*Member, memberCount)
	origins = make(map[string]*Origin, memberCount)

	// declare a member for each field
	for _, field := range fields {
		fieldType := checker.ConvertType(field.TypeAnnotation.Type)

		identifier := field.Identifier.Identifier

		members[identifier] = &Member{
			Type:          fieldType,
			VariableKind:  field.VariableKind,
			IsInitialized: false,
		}

		origins[identifier] =
			checker.recordFieldDeclarationOrigin(field, fieldType)

		if requireVariableKind &&
			field.VariableKind == ast.VariableKindNotSpecified {

			checker.report(
				&InvalidVariableKindError{
					Kind:     field.VariableKind,
					StartPos: field.Identifier.Pos,
					EndPos:   field.Identifier.Pos,
				},
			)
		}
	}

	// declare a member for each function
	for _, function := range functions {
		functionType := checker.functionType(function.Parameters, function.ReturnTypeAnnotation)

		argumentLabels := checker.argumentLabels(function.Parameters)

		identifier := function.Identifier.Identifier

		members[identifier] = &Member{
			Type:           functionType,
			VariableKind:   ast.VariableKindConstant,
			IsInitialized:  true,
			ArgumentLabels: argumentLabels,
		}

		origins[identifier] =
			checker.recordFunctionDeclarationOrigin(function, functionType)
	}

	return members, origins
}

func (checker *Checker) recordFieldDeclarationOrigin(
	field *ast.FieldDeclaration,
	fieldType Type,
) *Origin {
	startPosition := field.Identifier.StartPosition()
	endPosition := field.Identifier.EndPosition()

	origin := &Origin{
		Type:            fieldType,
		DeclarationKind: common.DeclarationKindField,
		StartPos:        &startPosition,
		EndPos:          &endPosition,
	}

	checker.Occurrences.Put(
		field.StartPos,
		field.EndPos,
		origin,
	)

	return origin
}

func (checker *Checker) recordFunctionDeclarationOrigin(
	function *ast.FunctionDeclaration,
	functionType *FunctionType,
) *Origin {
	startPosition := function.Identifier.StartPosition()
	endPosition := function.Identifier.EndPosition()

	origin := &Origin{
		Type:            functionType,
		DeclarationKind: common.DeclarationKindFunction,
		StartPos:        &startPosition,
		EndPos:          &endPosition,
	}

	checker.Occurrences.Put(
		startPosition,
		endPosition,
		origin,
	)
	return origin
}

func (checker *Checker) checkInitializers(
	initializers []*ast.InitializerDeclaration,
	fields []*ast.FieldDeclaration,
	containerType Type,
	containerDeclarationKind common.DeclarationKind,
	typeIdentifier string,
	initializerParameterTypes []Type,
	initializerKind initializerKind,
) {
	count := len(initializers)

	if count == 0 {
		checker.checkNoInitializerNoFields(fields, initializerKind, typeIdentifier)
		return
	}

	// TODO: check all initializers:
	//  parameter initializerParameterTypes needs to be a slice

	initializer := initializers[0]
	checker.checkInitializer(
		initializer,
		fields,
		containerType,
		containerDeclarationKind,
		typeIdentifier,
		initializerParameterTypes,
		initializerKind,
	)
}

// checkNoInitializerNoFields checks that if there are no initializers
// there are also no fields – otherwise the fields will be uninitialized.
// In interfaces this is allowed.
//
func (checker *Checker) checkNoInitializerNoFields(
	fields []*ast.FieldDeclaration,
	initializerKind initializerKind,
	typeIdentifier string,
) {
	if len(fields) == 0 || initializerKind == initializerKindInterface {
		return
	}

	// report error for first field
	firstField := fields[0]

	checker.report(
		&MissingInitializerError{
			TypeIdentifier: typeIdentifier,
			FirstFieldName: firstField.Identifier.Identifier,
			FirstFieldPos:  firstField.Identifier.Pos,
		},
	)
}

func (checker *Checker) checkInitializer(
	initializer *ast.InitializerDeclaration,
	fields []*ast.FieldDeclaration,
	containerType Type,
	containerDeclarationKind common.DeclarationKind,
	typeIdentifier string,
	initializerParameterTypes []Type,
	initializerKind initializerKind,
) {
	// NOTE: new activation, so `self`
	// is only visible inside initializer

	checker.valueActivations.PushCurrent()
	defer checker.valueActivations.Pop()

	checker.declareSelfValue(containerType)

	// check the initializer is named properly
	identifier := initializer.Identifier.Identifier
	if identifier != InitializerIdentifier {
		checker.report(
			&InvalidInitializerNameError{
				Name: identifier,
				Pos:  initializer.StartPos,
			},
		)
	}

	functionType := &FunctionType{
		ParameterTypes: initializerParameterTypes,
		ReturnType:     &VoidType{},
	}

	checker.checkFunction(
		initializer.Parameters,
		functionType,
		initializer.FunctionBlock,
	)

	if initializerKind == initializerKindInterface &&
		initializer.FunctionBlock != nil {

		checker.checkInterfaceFunctionBlock(
			initializer.FunctionBlock,
			containerDeclarationKind,
			common.DeclarationKindInitializer,
		)
	}
}

func (checker *Checker) checkCompositeFunctions(
	functions []*ast.FunctionDeclaration,
	selfType *CompositeType,
) {
	for _, function := range functions {
		func() {
			// NOTE: new activation, as function declarations
			// shouldn'T be visible in other function declarations,
			// and `self` is is only visible inside function
			checker.valueActivations.PushCurrent()
			defer checker.valueActivations.Pop()

			checker.declareSelfValue(selfType)

			function.Accept(checker)
		}()
	}
}

func (checker *Checker) declareSelfValue(selfType Type) {

	// NOTE: declare `self` one depth lower ("inside" function),
	// so it can'T be re-declared by the function's parameters

	depth := checker.valueActivations.Depth() + 1

	self := &Variable{
		Kind:       common.DeclarationKindConstant,
		Type:       selfType,
		IsConstant: true,
		Depth:      depth,
		Pos:        nil,
	}
	checker.setVariable(SelfIdentifier, self)
	checker.recordVariableDeclarationOccurrence(SelfIdentifier, self)
}

// checkMemberIdentifiers checks the fields and functions are unique and aren't named `init`
//
func (checker *Checker) checkMemberIdentifiers(
	fields []*ast.FieldDeclaration,
	functions []*ast.FunctionDeclaration,
) {

	positions := map[string]ast.Position{}

	for _, field := range fields {
		checker.checkMemberIdentifier(
			field.Identifier,
			common.DeclarationKindField,
			positions,
		)
	}

	for _, function := range functions {
		checker.checkMemberIdentifier(
			function.Identifier,
			common.DeclarationKindFunction,
			positions,
		)
	}
}

func (checker *Checker) checkMemberIdentifier(
	identifier ast.Identifier,
	kind common.DeclarationKind,
	positions map[string]ast.Position,
) {
	name := identifier.Identifier
	pos := identifier.Pos

	if name == InitializerIdentifier {
		checker.report(
			&InvalidNameError{
				Name: name,
				Pos:  pos,
			},
		)
	}

	if previousPos, ok := positions[name]; ok {
		checker.report(
			&RedeclarationError{
				Name:        name,
				Pos:         pos,
				Kind:        kind,
				PreviousPos: &previousPos,
			},
		)
	} else {
		positions[name] = pos
	}
}

func (checker *Checker) declareType(
	identifier ast.Identifier,
	newType Type,
) {
	name := identifier.Identifier

	existingType := checker.FindType(name)
	if existingType != nil {
		checker.report(
			&RedeclarationError{
				Kind: common.DeclarationKindType,
				Name: name,
				Pos:  identifier.Pos,
				// TODO: previous pos
			},
		)
	}

	// type with this identifier is not declared in current scope, declare it
	checker.setType(name, newType)
}

func (checker *Checker) VisitFieldDeclaration(field *ast.FieldDeclaration) ast.Repr {

	// NOTE: field type is already checked when determining composite function in `compositeType`

	panic(&errors.UnreachableError{})
}

func (checker *Checker) VisitInitializerDeclaration(initializer *ast.InitializerDeclaration) ast.Repr {

	// NOTE: already checked in `checkInitializer`

	panic(&errors.UnreachableError{})
}

func (checker *Checker) VisitInterfaceDeclaration(declaration *ast.InterfaceDeclaration) ast.Repr {

	interfaceType := checker.InterfaceDeclarationTypes[declaration]

<<<<<<< HEAD
	members, origins := checker.membersAndOrigins(
		declaration.Fields,
		declaration.Functions,
		false,
	)

	interfaceType.Members = members

	checker.memberOrigins[interfaceType] = origins

	checker.checkMemberIdentifiers(declaration.Fields, declaration.Functions)

=======
	// TODO: also check nested composite members

	// TODO: also check nested composite members' identifiers

	checker.checkMemberIdentifiers(
		declaration.Members.Fields,
		declaration.Members.Functions,
	)

	interfaceType.Members = checker.members(
		declaration.Members.Fields,
		declaration.Members.Functions,
		false,
	)

>>>>>>> 3bcce7c5
	checker.checkInitializers(
		declaration.Members.Initializers,
		declaration.Members.Fields,
		interfaceType,
		declaration.DeclarationKind(),
		declaration.Identifier.Identifier,
		interfaceType.InitializerParameterTypes,
		initializerKindInterface,
	)

	checker.checkInterfaceFunctions(
		declaration.Members.Functions,
		interfaceType,
		declaration.DeclarationKind(),
	)

	// TODO: support non-structure interfaces, such as contracts and resources

	if declaration.CompositeKind != common.CompositeKindStructure {
		checker.report(
			&UnsupportedDeclarationError{
				DeclarationKind: declaration.DeclarationKind(),
				StartPos:        declaration.Identifier.StartPosition(),
				EndPos:          declaration.Identifier.EndPosition(),
			},
		)
	}

	// TODO: support nested declarations for contracts and contract interfaces

	// report error for first nested composite declaration, if any
	if len(declaration.Members.CompositeDeclarations) > 0 {
		firstNestedCompositeDeclaration := declaration.Members.CompositeDeclarations[0]

		checker.report(
			&UnsupportedDeclarationError{
				DeclarationKind: firstNestedCompositeDeclaration.DeclarationKind(),
				StartPos:        firstNestedCompositeDeclaration.Identifier.StartPosition(),
				EndPos:          firstNestedCompositeDeclaration.Identifier.EndPosition(),
			},
		)
	}

	return nil
}

func (checker *Checker) checkInterfaceFunctions(
	functions []*ast.FunctionDeclaration,
	interfaceType Type,
	declarationKind common.DeclarationKind,
) {
	for _, function := range functions {
		func() {
			// NOTE: new activation, as function declarations
			// shouldn'T be visible in other function declarations,
			// and `self` is is only visible inside function
			checker.valueActivations.PushCurrent()
			defer checker.valueActivations.Pop()

			// NOTE: required for
			checker.declareSelfValue(interfaceType)

			function.Accept(checker)

			if function.FunctionBlock != nil {
				checker.checkInterfaceFunctionBlock(
					function.FunctionBlock,
					declarationKind,
					common.DeclarationKindFunction,
				)
			}
		}()
	}
}

func (checker *Checker) declareInterfaceDeclaration(declaration *ast.InterfaceDeclaration) {

	// NOTE: fields and functions might already refer to interface itself.
	// insert a dummy type for now, so lookup succeeds during conversion,
	// then fix up the type reference

	interfaceType := &InterfaceType{}

	identifier := declaration.Identifier

	checker.declareType(identifier, interfaceType)
	checker.recordVariableDeclarationOccurrence(
		identifier.Identifier,
		&Variable{
			Kind:       declaration.DeclarationKind(),
			IsConstant: true,
			Type:       interfaceType,
			Pos:        &identifier.Pos,
		},
	)

	// NOTE: members are added in `VisitInterfaceDeclaration` –
	//   left out for now, as field and function requirements could refer to e.g. composites
	*interfaceType = InterfaceType{
		CompositeKind: declaration.CompositeKind,
		Identifier:    identifier.Identifier,
	}

	// TODO: support multiple overloaded initializers

	var parameterTypes []Type
	initializerCount := len(declaration.Members.Initializers)
	if initializerCount > 0 {
		firstInitializer := declaration.Members.Initializers[0]
		parameterTypes = checker.parameterTypes(firstInitializer.Parameters)

		if initializerCount > 1 {
			checker.report(
				&UnsupportedOverloadingError{
					DeclarationKind: common.DeclarationKindInitializer,
					StartPos:        firstInitializer.StartPosition(),
					EndPos:          firstInitializer.EndPosition(),
				},
			)
		}
	}

	interfaceType.InitializerParameterTypes = parameterTypes

	checker.InterfaceDeclarationTypes[declaration] = interfaceType

	// declare value

	checker.declareInterfaceMetaType(declaration, interfaceType)
}

func (checker *Checker) checkInterfaceFunctionBlock(
	block *ast.FunctionBlock,
	containerKind common.DeclarationKind,
	implementedKind common.DeclarationKind,
) {

	if len(block.Statements) > 0 {
		checker.report(
			&InvalidImplementationError{
				Pos:             block.Statements[0].StartPosition(),
				ContainerKind:   containerKind,
				ImplementedKind: implementedKind,
			},
		)
	} else if len(block.PreConditions) == 0 &&
		len(block.PostConditions) == 0 {

		checker.report(
			&InvalidImplementationError{
				Pos:             block.StartPos,
				ContainerKind:   containerKind,
				ImplementedKind: implementedKind,
			},
		)
	}
}

func (checker *Checker) declareInterfaceMetaType(
	declaration *ast.InterfaceDeclaration,
	interfaceType *InterfaceType,
) {
	metaType := &InterfaceMetaType{
		InterfaceType: interfaceType,
	}

	checker.declareVariable(
		declaration.Identifier.Identifier,
		metaType,
		// TODO: check
		declaration.DeclarationKind(),
		declaration.Identifier.Pos,
		true,
		nil,
	)
}

func (checker *Checker) recordVariableReferenceOccurrence(startPos, endPos ast.Position, variable *Variable) {
	origin, ok := checker.variableOrigins[variable]
	if !ok {
		origin = &Origin{
			Type:            variable.Type,
			DeclarationKind: variable.Kind,
			StartPos:        variable.Pos,
			// TODO:
			EndPos: variable.Pos,
		}
		checker.variableOrigins[variable] = origin
	}
	checker.Occurrences.Put(startPos, endPos, origin)
}

func (checker *Checker) recordVariableDeclarationOccurrence(name string, variable *Variable) {
	if variable.Pos == nil {
		return
	}
	startPos := *variable.Pos
	endPos := variable.Pos.Shifted(len(name) - 1)
	checker.recordVariableReferenceOccurrence(startPos, endPos, variable)
}

func (checker *Checker) VisitImportDeclaration(declaration *ast.ImportDeclaration) ast.Repr {

	imports := checker.Program.Imports()
	imported := imports[declaration.Location]
	if imported == nil {
		checker.report(
			&UnresolvedImportError{
				ImportLocation: declaration.Location,
				StartPos:       declaration.LocationPos,
				EndPos:         declaration.LocationPos,
			},
		)
		return nil
	}

	if checker.seenImports[declaration.Location] {
		checker.report(
			&RepeatedImportError{
				ImportLocation: declaration.Location,
				StartPos:       declaration.LocationPos,
				EndPos:         declaration.LocationPos,
			},
		)
		return nil
	}
	checker.seenImports[declaration.Location] = true

	importChecker, ok := checker.ImportCheckers[declaration.Location]
	var checkerErr *CheckerError
	if !ok || importChecker == nil {
		var err error
		importChecker, err = NewChecker(
			imported,
			checker.PredeclaredValues,
			checker.PredeclaredTypes,
		)
		if err == nil {
			checker.ImportCheckers[declaration.Location] = importChecker
		}
	}

	// NOTE: ignore generic `error` result, get internal *CheckerError
	_ = importChecker.Check()
	checkerErr = importChecker.checkerError()

	if checkerErr != nil {
		checker.report(
			&ImportedProgramError{
				CheckerError:   checkerErr,
				ImportLocation: declaration.Location,
				Pos:            declaration.LocationPos,
			},
		)
		return nil
	}

	missing := make(map[ast.Identifier]bool, len(declaration.Identifiers))
	for _, identifier := range declaration.Identifiers {
		missing[identifier] = true
	}

	checker.importValues(declaration, importChecker, missing)
	checker.importTypes(declaration, importChecker, missing)

	for identifier, _ := range missing {
		checker.report(
			&NotExportedError{
				Name:           identifier.Identifier,
				ImportLocation: declaration.Location,
				Pos:            identifier.Pos,
			},
		)

		// NOTE: declare constant variable with invalid type to silence rest of program
		checker.declareVariable(
			identifier.Identifier,
			&InvalidType{},
			common.DeclarationKindValue,
			identifier.Pos,
			true,
			nil,
		)

		// NOTE: declare type with invalid type to silence rest of program
		checker.declareType(identifier, &InvalidType{})
	}

	return nil
}

func (checker *Checker) importValues(
	declaration *ast.ImportDeclaration,
	importChecker *Checker,
	missing map[ast.Identifier]bool,
) {
	// TODO: consider access modifiers

	// determine which identifiers are imported /
	// which variables need to be declared

	var variables map[string]*Variable
	identifierLength := len(declaration.Identifiers)
	if identifierLength > 0 {
		variables = make(map[string]*Variable, identifierLength)
		for _, identifier := range declaration.Identifiers {
			name := identifier.Identifier
			variable := importChecker.GlobalValues[name]
			if variable == nil {
				continue
			}
			variables[name] = variable
			delete(missing, identifier)
		}
	} else {
		variables = importChecker.GlobalValues
	}

	for name, variable := range variables {

		// TODO: improve position
		// TODO: allow cross-module variables?

		// don't import predeclared values
		if _, ok := importChecker.PredeclaredValues[name]; ok {
			continue
		}

		checker.declareVariable(
			name,
			variable.Type,
			variable.Kind,
			declaration.LocationPos,
			true,
			variable.ArgumentLabels,
		)
	}
}

func (checker *Checker) importTypes(
	declaration *ast.ImportDeclaration,
	importChecker *Checker,
	missing map[ast.Identifier]bool,
) {
	// TODO: consider access modifiers

	// determine which identifiers are imported /
	// which types need to be declared

	var types map[string]Type
	identifierLength := len(declaration.Identifiers)
	if identifierLength > 0 {
		types = make(map[string]Type, identifierLength)
		for _, identifier := range declaration.Identifiers {
			name := identifier.Identifier
			ty := importChecker.GlobalTypes[name]
			if ty == nil {
				continue
			}
			types[name] = ty
			delete(missing, identifier)
		}
	} else {
		types = importChecker.GlobalTypes
	}

	for name, ty := range types {

		// TODO: improve position
		// TODO: allow cross-module types?

		// don't import predeclared values
		if _, ok := importChecker.PredeclaredValues[name]; ok {
			continue
		}

		identifier := ast.Identifier{
			Identifier: name,
			Pos:        declaration.LocationPos,
		}
		checker.declareType(identifier, ty)
	}
}

func (checker *Checker) VisitFailableDowncastExpression(expression *ast.FailableDowncastExpression) ast.Repr {

	leftHandExpression := expression.Expression
	leftHandType := leftHandExpression.Accept(checker).(Type)
	rightHandType := checker.ConvertType(expression.TypeAnnotation.Type)
	checker.FailableDowncastingTypes[expression] = rightHandType

	// TODO: non-Any types (interfaces, wrapped (e.g Any?, [Any], etc.)) are not supported for now

	if _, ok := leftHandType.(*AnyType); !ok {

		checker.report(
			&UnsupportedTypeError{
				Type:     leftHandType,
				StartPos: leftHandExpression.StartPosition(),
				EndPos:   leftHandExpression.EndPosition(),
			},
		)
	}

	return &OptionalType{Type: rightHandType}
}<|MERGE_RESOLUTION|>--- conflicted
+++ resolved
@@ -2466,15 +2466,9 @@
 
 	conformances := checker.conformances(declaration)
 
-<<<<<<< HEAD
 	members, origins := checker.membersAndOrigins(
-		declaration.Fields,
-		declaration.Functions,
-=======
-	members := checker.members(
 		declaration.Members.Fields,
 		declaration.Members.Functions,
->>>>>>> 3bcce7c5
 		true,
 	)
 
@@ -3052,20 +3046,6 @@
 
 	interfaceType := checker.InterfaceDeclarationTypes[declaration]
 
-<<<<<<< HEAD
-	members, origins := checker.membersAndOrigins(
-		declaration.Fields,
-		declaration.Functions,
-		false,
-	)
-
-	interfaceType.Members = members
-
-	checker.memberOrigins[interfaceType] = origins
-
-	checker.checkMemberIdentifiers(declaration.Fields, declaration.Functions)
-
-=======
 	// TODO: also check nested composite members
 
 	// TODO: also check nested composite members' identifiers
@@ -3073,15 +3053,20 @@
 	checker.checkMemberIdentifiers(
 		declaration.Members.Fields,
 		declaration.Members.Functions,
-	)
-
-	interfaceType.Members = checker.members(
+  )
+  
+  members, origins := checker.membersAndOrigins(
 		declaration.Members.Fields,
 		declaration.Members.Functions,
 		false,
 	)
 
->>>>>>> 3bcce7c5
+	interfaceType.Members = members
+
+	checker.memberOrigins[interfaceType] = origins
+
+	checker.checkMemberIdentifiers(declaration.Fields, declaration.Functions)
+
 	checker.checkInitializers(
 		declaration.Members.Initializers,
 		declaration.Members.Fields,
