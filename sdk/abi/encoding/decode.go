package encoding

import (
	"bytes"
	"fmt"
	"io"
	"math/big"

	xdr "github.com/davecgh/go-xdr/xdr2"

	"github.com/dapperlabs/flow-go/sdk/abi/types"
	"github.com/dapperlabs/flow-go/sdk/abi/values"
)

// A Decoder decodes XDR-encoded representations of Cadence values.
type Decoder struct {
	dec *xdr.Decoder
}

// Decode returns a Cadence value decoded from its XDR-encoded representation.
//
// This function returns an error if the bytes do not match the given type
// definition.
func Decode(t types.Type, b []byte) (values.Value, error) {
	r := bytes.NewReader(b)
	dec := NewDecoder(r)

	v, err := dec.Decode(t)
	if err != nil {
		return nil, err
	}

	return v, nil
}

// NewDecoder initializes a Decoder that will decode XDR-encoded bytes from the
// given io.Reader.
func NewDecoder(r io.Reader) *Decoder {
	return &Decoder{xdr.NewDecoder(r)}
}

// Decode reads XDR-encoded bytes from the io.Reader and decodes them to a
// Cadence value of the given type.
//
// This function returns an error if the bytes do not match the given type
// definition.
func (e *Decoder) Decode(t types.Type) (values.Value, error) {
	switch x := t.(type) {
	case types.Void:
		return e.DecodeVoid()
	case types.Bool:
		return e.DecodeBool()
	case types.String:
		return e.DecodeString()
	case types.Bytes:
		return e.DecodeBytes()
	case types.Address:
		return e.DecodeAddress()
	case types.Int:
		return e.DecodeInt()
	case types.Int8:
		return e.DecodeInt8()
	case types.Int16:
		return e.DecodeInt16()
	case types.Int32:
		return e.DecodeInt32()
	case types.Int64:
		return e.DecodeInt64()
	case types.UInt8:
		return e.DecodeUInt8()
	case types.UInt16:
		return e.DecodeUInt16()
	case types.UInt32:
		return e.DecodeUInt32()
	case types.UInt64:
		return e.DecodeUInt64()
	case types.VariableSizedArray:
		return e.DecodeVariableSizedArray(x)
	case types.ConstantSizedArray:
		return e.DecodeConstantSizedArray(x)
	case types.Dictionary:
		return e.DecodeDictionary(x)
	case types.Composite:
		return e.DecodeComposite(x)
	case types.Event:
		return e.DecodeEvent(x)
	default:
		return nil, fmt.Errorf("unsupported type: %T", t)
	}
}

// DecodeVoid reads the XDR-encoded representation of a void value.
//
// Void values are skipped by the decoder because they are empty by
// definition, but this function still exists in order to support composite
// types that contain void values.
func (e *Decoder) DecodeVoid() (values.Void, error) {
	// void values are not encoded
	return values.Void{}, nil
}

// DecodeBool reads the XDR-encoded representation of a boolean value.
//
// Reference: https://tools.ietf.org/html/rfc4506#section-4.4
//  RFC Section 4.4 - Boolean
//  Represented as an XDR encoded enumeration where 0 is false and 1 is true
func (e *Decoder) DecodeBool() (v values.Bool, err error) {
	b, _, err := e.dec.DecodeBool()
	if err != nil {
		return v, err
	}

	return values.NewBool(b), nil
}

// DecodeString reads the XDR-encoded representation of a string value.
//
// Reference: https://tools.ietf.org/html/rfc4506#section-4.11
//  RFC Section 4.11 - String
//  Unsigned integer length followed by bytes zero-padded to a multiple of four
func (e *Decoder) DecodeString() (v values.String, err error) {
	str, _, err := e.dec.DecodeString()
	if err != nil {
		return v, err
	}

	return values.NewString(str), nil
}

// DecodeBytes reads the XDR-encoded representation of a byte array.
//
// Reference: https://tools.ietf.org/html/rfc4506#section-4.10
//  RFC Section 4.10 - Variable-Length Opaque Data
//  Unsigned integer length followed by fixed opaque data of that length
func (e *Decoder) DecodeBytes() (v values.Bytes, err error) {
	b, _, err := e.dec.DecodeOpaque()
	if err != nil {
		return v, err
	}

	if b == nil {
		b = []byte{}
	}

	return values.NewBytes(b), nil
}

// DecodeAddress reads the XDR-encoded representation of an address.
//
// Reference: https://tools.ietf.org/html/rfc4506#section-4.9
//  RFC Section 4.9 - Fixed-Length Opaque Data
//  Fixed-length uninterpreted data zero-padded to a multiple of four
func (e *Decoder) DecodeAddress() (v values.Address, err error) {
	b, _, err := e.dec.DecodeFixedOpaque(20)
	if err != nil {
		return v, err
	}

	return values.NewAddressFromBytes(b), nil
}

// DecodeInt reads the XDR-encoded representation of an arbitrary-precision
// integer value.
//
// An arbitrary-precision integer is encoded as follows:
//   Sign as a byte flag (positive is 1, negative is 0)
//   Absolute value as variable-length big-endian byte array
//
// Reference: https://tools.ietf.org/html/rfc4506#section-4.10
//  RFC Section 4.10 - Variable-Length Opaque Data
//  Unsigned integer length followed by fixed opaque data of that length
func (e *Decoder) DecodeInt() (v values.Int, err error) {
	b, _, err := e.dec.DecodeOpaque()
	if err != nil {
		return v, err
	}

	isPositive := b[0] == 1

	i := big.NewInt(0).SetBytes(b[1:])

	if !isPositive {
		i = i.Neg(i)
	}

	return values.NewIntFromBig(i), nil
}

// DecodeInt8 reads the XDR-encoded representation of an int-8 value.
//
// Reference: https://tools.ietf.org/html/rfc4506#section-4.1
//  RFC Section 4.1 - Integer
//  32-bit big-endian signed integer in range [-2147483648, 2147483647]
func (e *Decoder) DecodeInt8() (v values.Int8, err error) {
	i, _, err := e.dec.DecodeInt()
	if err != nil {
		return v, err
	}

	return values.NewInt8(int8(i)), nil
}

// DecodeInt16 reads the XDR-encoded representation of an int-16 value.
//
// Reference: https://tools.ietf.org/html/rfc4506#section-4.1
//  RFC Section 4.1 - Integer
//  32-bit big-endian signed integer in range [-2147483648, 2147483647]
func (e *Decoder) DecodeInt16() (v values.Int16, err error) {
	i, _, err := e.dec.DecodeInt()
	if err != nil {
		return v, err
	}

	return values.NewInt16(int16(i)), nil
}

// DecodeInt32 reads the XDR-encoded representation of an int-32 value.
//
// Reference: https://tools.ietf.org/html/rfc4506#section-4.1
//  RFC Section 4.1 - Integer
//  32-bit big-endian signed integer in range [-2147483648, 2147483647]
func (e *Decoder) DecodeInt32() (v values.Int32, err error) {
	i, _, err := e.dec.DecodeInt()
	if err != nil {
		return v, err
	}

	return values.NewInt32(i), nil
}

// DecodeInt64 reads the XDR-encoded representation of an int-64 value.
//
// Reference: https://tools.ietf.org/html/rfc4506#section-4.5
//  RFC Section 4.5 - Hyper Integer
//  64-bit big-endian signed integer in range [-9223372036854775808, 9223372036854775807]
func (e *Decoder) DecodeInt64() (v values.Int64, err error) {
	i, _, err := e.dec.DecodeHyper()
	if err != nil {
		return v, err
	}

	return values.NewInt64(i), nil
}

// DecodeUInt8 reads the XDR-encoded representation of a uint-8 value.
//
// Reference: https://tools.ietf.org/html/rfc4506#section-4.2
//  RFC Section 4.2 - Unsigned Integer
//  32-bit big-endian unsigned integer in range [0, 4294967295]
<<<<<<< HEAD
func (e *Decoder) DecodeUint8() (v values.Uint8, err error) {
=======
func (e *Decoder) DecodeUInt8() (values.Uint8, error) {
>>>>>>> 6af4f909
	i, _, err := e.dec.DecodeUint()
	if err != nil {
		return v, err
	}

	return values.NewUint8(uint8(i)), nil
}

// DecodeUInt16 reads the XDR-encoded representation of a uint-16 value.
//
// Reference: https://tools.ietf.org/html/rfc4506#section-4.2
//  RFC Section 4.2 - Unsigned Integer
//  32-bit big-endian unsigned integer in range [0, 4294967295]
<<<<<<< HEAD
func (e *Decoder) DecodeUint16() (v values.Uint16, err error) {
=======
func (e *Decoder) DecodeUInt16() (values.Uint16, error) {
>>>>>>> 6af4f909
	i, _, err := e.dec.DecodeUint()
	if err != nil {
		return v, err
	}

	return values.NewUint16(uint16(i)), nil
}

// DecodeUInt32 reads the XDR-encoded representation of a uint-32 value.
//
// Reference: https://tools.ietf.org/html/rfc4506#section-4.2
//  RFC Section 4.2 - Unsigned Integer
//  32-bit big-endian unsigned integer in range [0, 4294967295]
<<<<<<< HEAD
func (e *Decoder) DecodeUint32() (v values.Uint32, err error) {
=======
func (e *Decoder) DecodeUInt32() (values.Uint32, error) {
>>>>>>> 6af4f909
	i, _, err := e.dec.DecodeUint()
	if err != nil {
		return v, err
	}

	return values.NewUint32(i), nil
}

// DecodeUInt64 reads the XDR-encoded representation of a uint-64 value.
//
// Reference: https://tools.ietf.org/html/rfc4506#section-4.5
//  RFC Section 4.5 - Unsigned Hyper Integer
//  64-bit big-endian unsigned integer in range [0, 18446744073709551615]
<<<<<<< HEAD
func (e *Decoder) DecodeUint64() (v values.Uint64, err error) {
=======
func (e *Decoder) DecodeUInt64() (values.Uint64, error) {
>>>>>>> 6af4f909
	i, _, err := e.dec.DecodeUhyper()
	if err != nil {
		return v, err
	}

	return values.NewUint64(i), nil
}

// DecodeVariableSizedArray reads the XDR-encoded representation of a
// variable-sized array.
//
// Reference: https://tools.ietf.org/html/rfc4506#section-4.13
//  RFC Section 4.13 - Variable-Length Array
//  Unsigned integer length followed by individually XDR-encoded array elements
func (e *Decoder) DecodeVariableSizedArray(t types.VariableSizedArray) (v values.VariableSizedArray, err error) {
	size, _, err := e.dec.DecodeUint()
	if err != nil {
<<<<<<< HEAD
		return v, err
=======
		return nil, err
	}

	constantType := types.ConstantSizedArray{
		Size:        uint(size),
		ElementType: t.ElementType,
>>>>>>> 6af4f909
	}

	vals, err := e.decodeArray(t.ElementType, int(size))
	if err != nil {
		return v, err
	}

	return values.NewVariableSizedArray(vals), nil
}

// DecodeConstantSizedArray reads the XDR-encoded representation of a
// constant-sized array.
//
// Reference: https://tools.ietf.org/html/rfc4506#section-4.12
//  RFC Section 4.12 - Fixed-Length Array
//  Individually XDR-encoded array elements
func (e *Decoder) DecodeConstantSizedArray(t types.ConstantSizedArray) (v values.ConstantSizedArray, err error) {
	vals, err := e.decodeArray(t.ElementType, t.Size)
	if err != nil {
		return v, err
	}

	return values.NewConstantSizedArray(vals), nil
}

// decodeArray reads the XDR-encoded representation of a constant-sized array.
//
// Reference: https://tools.ietf.org/html/rfc4506#section-4.12
//  RFC Section 4.12 - Fixed-Length Array
//  Individually XDR-encoded array elements
func (e *Decoder) decodeArray(t types.Type, size uint) ([]values.Value, error) {
	array := make([]values.Value, size)

	var i uint
	for i = 0; i < size; i++ {
		value, err := e.Decode(t)
		if err != nil {
			return nil, err
		}

		array[i] = value
	}

	return array, nil
}

// DecodeDictionary reads the XDR-encoded representation of a dictionary.
//
// The size of the dictionary is encoded as an unsigned integer, followed by
// the dictionary keys, then elements, each represented as individually
// XDR-encoded array elements.
func (e *Decoder) DecodeDictionary(t types.Dictionary) (v values.Dictionary, err error) {
	size, _, err := e.dec.DecodeUint()
	if err != nil {
		return v, err
	}

	keys, err := e.decodeArray(t.KeyType, uint(size))
	if err != nil {
		return v, err
	}

	elements, err := e.decodeArray(t.ElementType, uint(size))
	if err != nil {
		return v, err
	}

	pairs := make([]values.KeyValuePair, size)

	for i := 0; i < int(size); i++ {
		key := keys[i]
		element := elements[i]

		pairs[i] = values.KeyValuePair{
			Key:   key,
			Value: element,
		}
	}

	return values.NewDictionary(pairs), nil
}

// DecodeComposite reads the XDR-encoded representation of a composite value.
//
// A composite is encoded as a fixed-length array of its field values.
<<<<<<< HEAD
func (e *Decoder) DecodeComposite(t types.Composite) (v values.Composite, err error) {
	fields := make([]values.Value, len(t.FieldTypes))
=======
func (e *Decoder) DecodeComposite(t types.Composite) (values.Composite, error) {
	fields := make([]values.Value, 0, len(t.Fields))

	keys := make([]string, 0, len(t.Fields))
	for key := range t.Fields {
		keys = append(keys, key)
	}
>>>>>>> 6af4f909

	SortInEncodingOrder(keys)

	for _, key := range keys {
		value, err := e.Decode(t.Fields[key].Type)
		if err != nil {
			return v, err
		}

		fields = append(fields, value)
	}

	return values.NewComposite(fields), nil
}

// DecodeEvent reads the XDR-encoded representation of an event.
//
// An event is encoded as a fixed-length array of its field values.
<<<<<<< HEAD
func (e *Decoder) DecodeEvent(t types.Event) (v values.Event, err error) {
	fields := make([]values.Value, len(t.FieldTypes))
=======
func (e *Decoder) DecodeEvent(t types.Event) (values.Event, error) {
	fields := make([]values.Value, len(t.Fields))
>>>>>>> 6af4f909

	for i, field := range t.Fields {
		value, err := e.Decode(field.Type)
		if err != nil {
			return v, err
		}

		fields[i] = value
	}

	return values.NewEvent(fields), nil
}<|MERGE_RESOLUTION|>--- conflicted
+++ resolved
@@ -247,11 +247,7 @@
 // Reference: https://tools.ietf.org/html/rfc4506#section-4.2
 //  RFC Section 4.2 - Unsigned Integer
 //  32-bit big-endian unsigned integer in range [0, 4294967295]
-<<<<<<< HEAD
-func (e *Decoder) DecodeUint8() (v values.Uint8, err error) {
-=======
-func (e *Decoder) DecodeUInt8() (values.Uint8, error) {
->>>>>>> 6af4f909
+func (e *Decoder) DecodeUInt8() (v values.Uint8, err error) {
 	i, _, err := e.dec.DecodeUint()
 	if err != nil {
 		return v, err
@@ -265,11 +261,7 @@
 // Reference: https://tools.ietf.org/html/rfc4506#section-4.2
 //  RFC Section 4.2 - Unsigned Integer
 //  32-bit big-endian unsigned integer in range [0, 4294967295]
-<<<<<<< HEAD
-func (e *Decoder) DecodeUint16() (v values.Uint16, err error) {
-=======
-func (e *Decoder) DecodeUInt16() (values.Uint16, error) {
->>>>>>> 6af4f909
+func (e *Decoder) DecodeUInt16() (v values.Uint16, err error) {
 	i, _, err := e.dec.DecodeUint()
 	if err != nil {
 		return v, err
@@ -283,11 +275,7 @@
 // Reference: https://tools.ietf.org/html/rfc4506#section-4.2
 //  RFC Section 4.2 - Unsigned Integer
 //  32-bit big-endian unsigned integer in range [0, 4294967295]
-<<<<<<< HEAD
-func (e *Decoder) DecodeUint32() (v values.Uint32, err error) {
-=======
-func (e *Decoder) DecodeUInt32() (values.Uint32, error) {
->>>>>>> 6af4f909
+func (e *Decoder) DecodeUInt32() (v values.Uint32, err error) {
 	i, _, err := e.dec.DecodeUint()
 	if err != nil {
 		return v, err
@@ -301,11 +289,7 @@
 // Reference: https://tools.ietf.org/html/rfc4506#section-4.5
 //  RFC Section 4.5 - Unsigned Hyper Integer
 //  64-bit big-endian unsigned integer in range [0, 18446744073709551615]
-<<<<<<< HEAD
-func (e *Decoder) DecodeUint64() (v values.Uint64, err error) {
-=======
-func (e *Decoder) DecodeUInt64() (values.Uint64, error) {
->>>>>>> 6af4f909
+func (e *Decoder) DecodeUInt64() (v values.Uint64, err error) {
 	i, _, err := e.dec.DecodeUhyper()
 	if err != nil {
 		return v, err
@@ -323,19 +307,10 @@
 func (e *Decoder) DecodeVariableSizedArray(t types.VariableSizedArray) (v values.VariableSizedArray, err error) {
 	size, _, err := e.dec.DecodeUint()
 	if err != nil {
-<<<<<<< HEAD
-		return v, err
-=======
-		return nil, err
-	}
-
-	constantType := types.ConstantSizedArray{
-		Size:        uint(size),
-		ElementType: t.ElementType,
->>>>>>> 6af4f909
-	}
-
-	vals, err := e.decodeArray(t.ElementType, int(size))
+		return v, err
+	}
+
+	vals, err := e.decodeArray(t.ElementType, uint(size))
 	if err != nil {
 		return v, err
 	}
@@ -418,18 +393,13 @@
 // DecodeComposite reads the XDR-encoded representation of a composite value.
 //
 // A composite is encoded as a fixed-length array of its field values.
-<<<<<<< HEAD
 func (e *Decoder) DecodeComposite(t types.Composite) (v values.Composite, err error) {
-	fields := make([]values.Value, len(t.FieldTypes))
-=======
-func (e *Decoder) DecodeComposite(t types.Composite) (values.Composite, error) {
 	fields := make([]values.Value, 0, len(t.Fields))
 
 	keys := make([]string, 0, len(t.Fields))
 	for key := range t.Fields {
 		keys = append(keys, key)
 	}
->>>>>>> 6af4f909
 
 	SortInEncodingOrder(keys)
 
@@ -448,21 +418,18 @@
 // DecodeEvent reads the XDR-encoded representation of an event.
 //
 // An event is encoded as a fixed-length array of its field values.
-<<<<<<< HEAD
 func (e *Decoder) DecodeEvent(t types.Event) (v values.Event, err error) {
-	fields := make([]values.Value, len(t.FieldTypes))
-=======
-func (e *Decoder) DecodeEvent(t types.Event) (values.Event, error) {
 	fields := make([]values.Value, len(t.Fields))
->>>>>>> 6af4f909
-
-	for i, field := range t.Fields {
+
+	i := 0
+	for _, field := range t.Fields {
 		value, err := e.Decode(field.Type)
 		if err != nil {
 			return v, err
 		}
 
 		fields[i] = value
+		i++
 	}
 
 	return values.NewEvent(fields), nil
