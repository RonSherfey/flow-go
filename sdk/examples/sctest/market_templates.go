--- conflicted
+++ resolved
@@ -15,14 +15,9 @@
 
 		transaction {
 			prepare(acct: Account) {
-
 				let ownerVault = acct.published[&FungibleToken.Receiver] ?? panic("No receiver reference!")
 
-<<<<<<< HEAD
-				let collection: @SaleCollection <- createSaleCollection(ownerVault: ownerVault)
-=======
 				let collection <- Market.createSaleCollection(ownerVault: ownerVault)
->>>>>>> 817f0d42
 				
 				let oldCollection <- acct.storage[Market.SaleCollection] <- collection
 				destroy oldCollection
@@ -42,7 +37,6 @@
 
 		transaction {
 			prepare(acct: Account) {
-
 				let token <- acct.published[&NonFungibleToken.NFTCollection]?.withdraw(tokenID: %d) ?? panic("missing token!")
 
 				let saleRef = acct.published[&Market.SaleCollection] ?? panic("no sale collection reference!")
