package events

import (
	"context"

	"github.com/dapperlabs/flow-go/pkg/types"
)

// Store stores an indexed representation of events to support querying.
type Store interface {
	// Add adds one or events to the store.
	Add(ctx context.Context, blockNumber int, events ...*types.Event) error
	// Query searches for events in the store matching the given query.
	Query(ctx context.Context, query *types.EventQuery) ([]*types.Event, error)
}

// memStore implements an in-memory store for events. Events are indexed by
// block number and by ID
type memStore struct {
	byBlock map[int][]*types.Event
}

// NewMemStore returns a new in-memory Store implementation.
func NewMemStore() Store {
	return &memStore{
		byBlock: make(map[int][]*types.Event),
	}
}

func (s *memStore) Add(ctx context.Context, blockNumber int, events ...*types.Event) error {
	if s.byBlock[blockNumber] == nil {
		s.byBlock[blockNumber] = events
	} else {
		s.byBlock[blockNumber] = append(s.byBlock[blockNumber], events...)
	}

	return nil
}

func (s *memStore) Query(ctx context.Context, query *types.EventQuery) ([]*types.Event, error) {
	var events []*types.Event
	// Filter by block number first
	for i := query.StartBlock; i <= query.EndBlock; i++ {
		if s.byBlock[int(i)] != nil {
			// Check for empty ID, which indicates no ID filtering
			if query.ID == "" {
				events = append(events, s.byBlock[int(i)]...)
				continue
			}

			// Otherwise, only add events with matching ID
			for _, event := range s.byBlock[int(i)] {
				if event.ID == query.ID {
					events = append(events, event)
				}
			}
		}
	}
	return events, nil
<<<<<<< HEAD
}

// ErrInvalidQuery indicates that an event query is invalid.
type ErrInvalidQuery struct {
	q *types.EventQuery
}

func (e *ErrInvalidQuery) Error() string {
	return fmt.Sprintf("eventstore: invalid query %v", e.q)
=======
>>>>>>> f467bfae
}<|MERGE_RESOLUTION|>--- conflicted
+++ resolved
@@ -57,16 +57,4 @@
 		}
 	}
 	return events, nil
-<<<<<<< HEAD
-}
-
-// ErrInvalidQuery indicates that an event query is invalid.
-type ErrInvalidQuery struct {
-	q *types.EventQuery
-}
-
-func (e *ErrInvalidQuery) Error() string {
-	return fmt.Sprintf("eventstore: invalid query %v", e.q)
-=======
->>>>>>> f467bfae
 }