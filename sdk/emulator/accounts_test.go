--- conflicted
+++ resolved
@@ -333,14 +333,10 @@
 		err = b.SubmitTransaction(tx1)
 		assert.NoError(t, err)
 
-<<<<<<< HEAD
 		err = b.CommitBlock()
-		assert.Nil(t, err)
-
-		script := []byte("fun main(account: Account) {}")
-=======
+		assert.NoError(t, err)
+
 		script := []byte("transaction { execute {} }")
->>>>>>> 7ea48382
 
 		tx2 := flow.Transaction{
 			Script:             script,
@@ -356,14 +352,10 @@
 		tx2.AddSignature(b.RootAccountAddress(), sig)
 
 		err = b.SubmitTransaction(tx2)
-<<<<<<< HEAD
-		assert.Nil(t, err)
+		assert.NoError(t, err)
 
 		err = b.CommitBlock()
-		assert.Nil(t, err)
-=======
-		assert.NoError(t, err)
->>>>>>> 7ea48382
+		assert.NoError(t, err)
 	})
 
 	t.Run("InvalidKeyHashingAlgorithm", func(t *testing.T) {
