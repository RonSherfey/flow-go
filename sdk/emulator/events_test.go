--- conflicted
+++ resolved
@@ -8,15 +8,9 @@
 	"github.com/stretchr/testify/assert"
 	"github.com/stretchr/testify/require"
 
-<<<<<<< HEAD
-	"github.com/dapperlabs/flow-go/pkg/constants"
-	"github.com/dapperlabs/flow-go/pkg/crypto"
-	"github.com/dapperlabs/flow-go/pkg/hash"
-	"github.com/dapperlabs/flow-go/pkg/types"
-=======
 	"github.com/dapperlabs/flow-go/crypto"
+	"github.com/dapperlabs/flow-go/hash"
 	"github.com/dapperlabs/flow-go/model/flow"
->>>>>>> 010ce032
 	"github.com/dapperlabs/flow-go/sdk/emulator"
 	"github.com/dapperlabs/flow-go/sdk/emulator/constants"
 	"github.com/dapperlabs/flow-go/sdk/emulator/execution"
@@ -41,11 +35,7 @@
 			}
 		`)
 
-<<<<<<< HEAD
-		tx := types.Transaction{
-=======
-		tx := &flow.Transaction{
->>>>>>> 010ce032
+		tx := flow.Transaction{
 			Script:             script,
 			ReferenceBlockHash: nil,
 			Nonce:              getNonce(),
@@ -132,11 +122,7 @@
 			}
 		`, address.Hex()))
 
-<<<<<<< HEAD
-		tx := types.Transaction{
-=======
-		tx := &flow.Transaction{
->>>>>>> 010ce032
+		tx := flow.Transaction{
 			Script:             script,
 			ReferenceBlockHash: nil,
 			Nonce:              getNonce(),
