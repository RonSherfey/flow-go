package emulator_test

import (
	"fmt"
	"io/ioutil"
	"os"
	"testing"

	"github.com/stretchr/testify/assert"
	"github.com/stretchr/testify/require"

	"github.com/dapperlabs/flow-go/model/flow"
	"github.com/dapperlabs/flow-go/sdk/abi/values"
	"github.com/dapperlabs/flow-go/sdk/emulator"
	"github.com/dapperlabs/flow-go/sdk/emulator/storage/badger"
	"github.com/dapperlabs/flow-go/sdk/emulator/types"
	"github.com/dapperlabs/flow-go/sdk/keys"
)

func TestInitialization(t *testing.T) {
	dir, err := ioutil.TempDir("", "badger-test")
	require.Nil(t, err)
	defer os.RemoveAll(dir)
	store, err := badger.New(badger.WithPath(dir))
	require.Nil(t, err)
	defer store.Close()

	t.Run("should inject initial state when initialized with empty store", func(t *testing.T) {
		b, _ := emulator.NewBlockchain(emulator.WithStore(store))

		rootAcct, err := b.GetAccount(flow.RootAddress)
		assert.NoError(t, err)
		assert.NotNil(t, rootAcct)

		latestBlock, err := b.GetLatestBlock()
		assert.NoError(t, err)
		assert.EqualValues(t, 0, latestBlock.Number)
		assert.Equal(t, types.GenesisBlock().Hash(), latestBlock.Hash())
	})

	t.Run("should restore state when initialized with non-empty store", func(t *testing.T) {
		b, _ := emulator.NewBlockchain(emulator.WithStore(store))

		counterAddress, err := b.CreateAccount(nil, []byte(counterScript), getNonce())
		require.NoError(t, err)

		// Submit a transaction adds some ledger state and event state
		script := fmt.Sprintf(
			`
                import 0x%s

                pub event MyEvent(x: Int)

                transaction {

                  prepare(acct: Account) {
                    emit MyEvent(x: 1)

                    let counter <- Counting.createCounter()
                    counter.add(1)

                    let existing <- acct.storage[Counting.Counter] <- counter
                    destroy existing
                    acct.published[&Counting.Counter] = &acct.storage[Counting.Counter] as Counting.Counter
                  }
                }
            `,
			counterAddress,
		)

		tx := flow.Transaction{
			Script:         []byte(script),
			Nonce:          getNonce(),
			ComputeLimit:   10,
			PayerAccount:   b.RootAccountAddress(),
			ScriptAccounts: []flow.Address{b.RootAccountAddress()},
		}

		sig, err := keys.SignTransaction(tx, b.RootKey())
		assert.NoError(t, err)
		tx.AddSignature(b.RootAccountAddress(), sig)

		err = b.AddTransaction(tx)
		assert.NoError(t, err)

		result, err := b.ExecuteNextTransaction()
		assert.NoError(t, err)
		assert.True(t, result.Succeeded())

		block, err := b.CommitBlock()
		assert.NoError(t, err)
		require.NotNil(t, block)

		minedTx, err := b.GetTransaction(tx.Hash())
		assert.NoError(t, err)

		minedEvents, err := b.GetEvents("", block.Number, block.Number)

		// Create a new blockchain with the same store
		b, _ = emulator.NewBlockchain(emulator.WithStore(store))

		t.Run("should be able to read blocks", func(t *testing.T) {
			latestBlock, err := b.GetLatestBlock()
			assert.NoError(t, err)
			assert.Equal(t, block.Hash(), latestBlock.Hash())

			blockByNumber, err := b.GetBlockByNumber(block.Number)
			assert.NoError(t, err)
			assert.Equal(t, block.Hash(), blockByNumber.Hash())

			blockByHash, err := b.GetBlockByHash(block.Hash())
			assert.NoError(t, err)
			assert.Equal(t, block.Hash(), blockByHash.Hash())
		})

		t.Run("should be able to read transactions", func(t *testing.T) {
			txByHash, err := b.GetTransaction(tx.Hash())
			assert.NoError(t, err)
			assert.Equal(t, minedTx, txByHash)
		})

		t.Run("should be able to read events", func(t *testing.T) {
			gotEvents, err := b.GetEvents("", block.Number, block.Number)
			assert.NoError(t, err)
			assert.Equal(t, minedEvents, gotEvents)
		})

		t.Run("should be able to read ledger state", func(t *testing.T) {
			readScript := fmt.Sprintf(
				`
                  import 0x%s

                  pub fun main(): Int {
                      return getAccount(0x%s).published[&Counting.Counter]?.count ?? 0
                  }
                `,
				counterAddress,
				b.RootAccountAddress(),
			)

			result, err := b.ExecuteScript([]byte(readScript))
			assert.NoError(t, err)

<<<<<<< HEAD
			assert.Equal(t, values.NewInt(1), res)
=======
			assert.Equal(t, values.Int{Int: big.NewInt(1)}, result.Value)
>>>>>>> 609b58e5
		})
	})
}<|MERGE_RESOLUTION|>--- conflicted
+++ resolved
@@ -141,11 +141,7 @@
 			result, err := b.ExecuteScript([]byte(readScript))
 			assert.NoError(t, err)
 
-<<<<<<< HEAD
-			assert.Equal(t, values.NewInt(1), res)
-=======
-			assert.Equal(t, values.Int{Int: big.NewInt(1)}, result.Value)
->>>>>>> 609b58e5
+			assert.Equal(t, values.NewInt(1), result.Value)
 		})
 	})
 }