--- conflicted
+++ resolved
@@ -30,31 +30,6 @@
 	}
 `
 
-<<<<<<< HEAD
-// createAccount is a test utility to add a new account to the emulated blockchain.
-func createAccount(b *EmulatedBlockchain, accountKeys []types.AccountKey, code []byte) (types.Address, error) {
-	createAccountScript := templates.CreateAccount(accountKeys, code)
-
-	tx1 := &types.Transaction{
-		Script:             createAccountScript,
-		ReferenceBlockHash: nil,
-		Nonce:              1,
-		ComputeLimit:       10,
-		PayerAccount:       b.RootAccountAddress(),
-	}
-
-	tx1.AddSignature(b.RootAccountAddress(), b.RootKey())
-
-	err := b.SubmitTransaction(tx1)
-	if err != nil {
-		return types.Address{}, err
-	}
-
-	return b.LastCreatedAccount().Address, nil
-}
-
-=======
->>>>>>> b4e43b03
 func TestWorldStates(t *testing.T) {
 	b := NewEmulatedBlockchain(DefaultOptions)
 
@@ -204,8 +179,6 @@
 }
 
 func TestSubmitInvalidTransaction(t *testing.T) {
-	RegisterTestingT(t)
-
 	b := NewEmulatedBlockchain(DefaultOptions)
 
 	// Create empty transaction (no required fields)
@@ -215,7 +188,7 @@
 
 	// Submit tx1
 	err := b.SubmitTransaction(tx1)
-	Expect(err).To(MatchError(&ErrInvalidTransaction{TxHash: tx1.Hash(), MissingFields: tx1.MissingFields()}))
+	assert.IsType(t, err, &ErrInvalidTransaction{})
 }
 
 func TestSubmitDuplicateTransaction(t *testing.T) {
@@ -383,26 +356,7 @@
 			Weight:    constants.AccountKeyWeightThreshold / 2,
 		}
 
-<<<<<<< HEAD
-		createAccountScript := templates.CreateAccount([]types.AccountKey{accountKeyA, accountKeyB}, nil)
-
-		accountAddressA := types.HexToAddress("0000000000000000000000000000000000000002")
-
-		tx1 := &types.Transaction{
-			Script:             createAccountScript,
-			ReferenceBlockHash: nil,
-			Nonce:              1,
-			ComputeLimit:       10,
-			PayerAccount:       b.RootAccountAddress(),
-		}
-
-		tx1.AddSignature(b.RootAccountAddress(), b.RootKey())
-
-		err := b.SubmitTransaction(tx1)
-		Expect(err).ToNot(HaveOccurred())
-=======
 		accountAddressA, err := b.CreateAccount([]types.AccountKey{accountKeyA, accountKeyB}, nil)
->>>>>>> b4e43b03
 
 		script := []byte("fun main(account: Account) {}")
 
